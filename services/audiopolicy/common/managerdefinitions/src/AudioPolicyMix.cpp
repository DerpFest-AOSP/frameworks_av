--- conflicted
+++ resolved
@@ -206,31 +206,6 @@
         const audio_config_base_t& config, uid_t uid) {
 
     if (mix->mMixType == MIX_TYPE_PLAYERS) {
-<<<<<<< HEAD
-=======
-        // Loopback render mixes are created from a public API and thus restricted
-        // to non sensible audio that have not opted out.
-        if (is_mix_loopback_render(mix->mRouteFlags)) {
-            if (!(attributes.usage == AUDIO_USAGE_UNKNOWN ||
-                  attributes.usage == AUDIO_USAGE_MEDIA ||
-                  attributes.usage == AUDIO_USAGE_GAME ||
-                  attributes.usage == AUDIO_USAGE_VOICE_COMMUNICATION)) {
-                return MixMatchStatus::NO_MATCH;
-            }
-            auto hasFlag = [](auto flags, auto flag) { return (flags & flag) == flag; };
-            if (hasFlag(attributes.flags, AUDIO_FLAG_NO_SYSTEM_CAPTURE)) {
-                return MixMatchStatus::NO_MATCH;
-            }
-
-            if (attributes.usage == AUDIO_USAGE_VOICE_COMMUNICATION) {
-                if (!mix->mVoiceCommunicationCaptureAllowed) {
-                    return MixMatchStatus::NO_MATCH;
-                }
-            } else if (!mix->mAllowPrivilegedMediaPlaybackCapture &&
-                hasFlag(attributes.flags, AUDIO_FLAG_NO_MEDIA_PROJECTION)) {
-                return MixMatchStatus::NO_MATCH;
-            }
-        }
 
         // Permit match only if requested format and mix format are PCM and can be format
         // adapted by the mixer, or are the same (compressed) format.
@@ -241,7 +216,6 @@
             return MixMatchStatus::NO_MATCH;
         }
 
->>>>>>> cf251a84
         int userId = (int) multiuser_get_user_id(uid);
 
         // TODO if adding more player rules (currently only 2), make rule handling "generic"
