/*
**
** Copyright 2012, The Android Open Source Project
**
** Licensed under the Apache License, Version 2.0 (the "License");
** you may not use this file except in compliance with the License.
** You may obtain a copy of the License at
**
**     http://www.apache.org/licenses/LICENSE-2.0
**
** Unless required by applicable law or agreed to in writing, software
** distributed under the License is distributed on an "AS IS" BASIS,
** WITHOUT WARRANTIES OR CONDITIONS OF ANY KIND, either express or implied.
** See the License for the specific language governing permissions and
** limitations under the License.
*/

#pragma once

namespace android {

// base for record and playback
class TrackBase : public ExtendedAudioBufferProvider, public virtual IAfTrackBase {
public:
    TrackBase(IAfThreadBase* thread,
                                const sp<Client>& client,
                                const audio_attributes_t& mAttr,
                                uint32_t sampleRate,
                                audio_format_t format,
                                audio_channel_mask_t channelMask,
                                size_t frameCount,
                                void *buffer,
                                size_t bufferSize,
                                audio_session_t sessionId,
                                pid_t creatorPid,
                                uid_t uid,
                                bool isOut,
                                const alloc_type alloc = ALLOC_CBLK,
                                track_type type = TYPE_DEFAULT,
                                audio_port_handle_t portId = AUDIO_PORT_HANDLE_NONE,
                                std::string metricsId = {});
    ~TrackBase() override;
    status_t initCheck() const override;
    sp<IMemory> getCblk() const final { return mCblkMemory; }
    audio_track_cblk_t* cblk() const final { return mCblk; }
    audio_session_t sessionId() const final { return mSessionId; }
    uid_t uid() const final { return mUid; }
    pid_t creatorPid() const final { return mCreatorPid; }
    audio_port_handle_t portId() const final { return mPortId; }
    status_t setSyncEvent(const sp<audioflinger::SyncEvent>& event) override;
    track_state state() const final { return mState; }
    void setState(track_state state) final { mState = state; }
    sp<IMemory> getBuffers() const final { return mBufferMemory; }
    void* buffer() const final { return mBuffer; }
    size_t bufferSize() const final { return mBufferSize; }

    bool isOutputTrack() const final { return (mType == TYPE_OUTPUT); }
    bool isPatchTrack() const final { return (mType == TYPE_PATCH); }
    bool isExternalTrack() const final { return !isOutputTrack() && !isPatchTrack(); }
    void invalidate() override {
                            if (mIsInvalid) return;
                            mTrackMetrics.logInvalidate();
                            mIsInvalid = true;
                        }
    bool isInvalid() const final { return mIsInvalid; }
    void terminate() final { mTerminated = true; }
    bool isTerminated() const final { return mTerminated; }
    audio_attributes_t attributes() const final { return mAttr; }
    bool isSpatialized() const override { return false; }
    bool isBitPerfect() const override { return false; }

    wp<IAfThreadBase> thread() const final { return mThread; }

    const sp<ServerProxy>& serverProxy() const final { return mServerProxy; }

#ifdef TEE_SINK
    void dumpTee(int fd, const std::string &reason) const final {
        mTee.dump(fd, reason);
    }
#endif
    /** returns the buffer contents size converted to time in milliseconds
     * for PCM Playback or Record streaming tracks. The return value is zero for
     * PCM static tracks and not defined for non-PCM tracks.
     *
     * This may be called without the thread lock.
     */
    double bufferLatencyMs() const override {
                            return mServerProxy->framesReadySafe() * 1000. / sampleRate();
                        }

    /** returns whether the track supports server latency computation.
     * This is set in the constructor and constant throughout the track lifetime.
     */
    bool isServerLatencySupported() const final { return mServerLatencySupported; }

    /** computes the server latency for PCM Playback or Record track
     * to the device sink/source.  This is the time for the next frame in the track buffer
     * written or read from the server thread to the device source or sink.
     *
     * This may be called without the thread lock, but latencyMs and fromTrack
     * may be not be synchronized. For example PatchPanel may not obtain the
     * thread lock before calling.
     *
     * \param latencyMs on success is set to the latency in milliseconds of the
     *        next frame written/read by the server thread to/from the track buffer
     *        from the device source/sink.
     * \param fromTrack on success is set to true if latency was computed directly
     *        from the track timestamp; otherwise set to false if latency was
     *        estimated from the server timestamp.
     *        fromTrack may be nullptr or omitted if not required.
     *
     * \returns OK or INVALID_OPERATION on failure.
     */
    status_t getServerLatencyMs(double* latencyMs, bool* fromTrack = nullptr) const final {
                            if (!isServerLatencySupported()) {
                                return INVALID_OPERATION;
                            }

                            // if no thread lock is acquired, these atomics are not
                            // synchronized with each other, considered a benign race.

                            const double serverLatencyMs = mServerLatencyMs.load();
                            if (serverLatencyMs == 0.) {
                                return INVALID_OPERATION;
                            }
                            if (fromTrack != nullptr) {
                                *fromTrack = mServerLatencyFromTrack.load();
                            }
                            *latencyMs = serverLatencyMs;
                            return OK;
                        }

    /** computes the total client latency for PCM Playback or Record tracks
     * for the next client app access to the device sink/source; i.e. the
     * server latency plus the buffer latency.
     *
     * This may be called without the thread lock, but latencyMs and fromTrack
     * may be not be synchronized. For example PatchPanel may not obtain the
     * thread lock before calling.
     *
     * \param latencyMs on success is set to the latency in milliseconds of the
     *        next frame written/read by the client app to/from the track buffer
     *        from the device sink/source.
     * \param fromTrack on success is set to true if latency was computed directly
     *        from the track timestamp; otherwise set to false if latency was
     *        estimated from the server timestamp.
     *        fromTrack may be nullptr or omitted if not required.
     *
     * \returns OK or INVALID_OPERATION on failure.
     */
    status_t getTrackLatencyMs(double* latencyMs, bool* fromTrack = nullptr) const {
                            double serverLatencyMs;
                            status_t status = getServerLatencyMs(&serverLatencyMs, fromTrack);
                            if (status == OK) {
                                *latencyMs = serverLatencyMs + bufferLatencyMs();
                            }
                            return status;
                        }

    // KernelFrameTime is updated per "mix" period even for non-pcm tracks.
    void getKernelFrameTime(FrameTime* ft) const final {
                           *ft = mKernelFrameTime.load();
                        }

    audio_format_t format() const final { return mFormat; }
    int id() const final { return mId; }

    const char* getTrackStateAsString() const final {
        if (isTerminated()) {
            return "TERMINATED";
        }
        switch (mState) {
        case IDLE:
            return "IDLE";
        case STOPPING_1: // for Fast and Offload
            return "STOPPING_1";
        case STOPPING_2: // for Fast and Offload
            return "STOPPING_2";
        case STOPPED:
            return "STOPPED";
        case RESUMING:
            return "RESUMING";
        case ACTIVE:
            return "ACTIVE";
        case PAUSING:
            return "PAUSING";
        case PAUSED:
            return "PAUSED";
        case FLUSHED:
            return "FLUSHED";
        case STARTING_1: // for RecordTrack
            return "STARTING_1";
        case STARTING_2: // for RecordTrack
            return "STARTING_2";
        default:
            return "UNKNOWN";
        }
    }

    // Called by the PlaybackThread to indicate that the track is becoming active
    // and a new interval should start with a given device list.
    void logBeginInterval(const std::string& devices) final {
        mTrackMetrics.logBeginInterval(devices);
    }

    // Called by the PlaybackThread to indicate the track is no longer active.
    void logEndInterval() final {
        mTrackMetrics.logEndInterval();
    }

    // Called to tally underrun frames in playback.
    void tallyUnderrunFrames(size_t /* frames */) override {}

    audio_channel_mask_t channelMask() const final { return mChannelMask; }

    /** @return true if the track has changed (metadata or volume) since
     *          the last time this function was called,
     *          true if this function was never called since the track creation,
     *          false otherwise.
     *  Thread safe.
     */
    bool readAndClearHasChanged() final { return !mChangeNotified.test_and_set(); }

    /** Set that a metadata has changed and needs to be notified to backend. Thread safe. */
    void setMetadataHasChanged() final { mChangeNotified.clear(); }

protected:
    DISALLOW_COPY_AND_ASSIGN(TrackBase);

    void releaseCblk() {
        if (mCblk != nullptr) {
            mState.clear();
            mCblk->~audio_track_cblk_t();   // destroy our shared-structure.
            if (mClient == 0) {
                free(mCblk);
            }
            mCblk = nullptr;
        }
    }

    // AudioBufferProvider interface
    // status_t getNextBuffer(AudioBufferProvider::Buffer* buffer) override;
    void releaseBuffer(AudioBufferProvider::Buffer* buffer) override;

    // ExtendedAudioBufferProvider interface is only needed for Track,
    // but putting it in TrackBase avoids the complexity of virtual inheritance
    size_t framesReady() const override { return SIZE_MAX; } // MmapTrack doesn't implement.

    uint32_t channelCount() const { return mChannelCount; }

    size_t frameSize() const final { return mFrameSize; }

    uint32_t sampleRate() const override { return mSampleRate; }

    bool isStopped() const final {
        return (mState == STOPPED || mState == FLUSHED);
    }

    // for fast tracks and offloaded tracks only
    bool isStopping() const final {
        return mState == STOPPING_1 || mState == STOPPING_2;
    }
    bool isStopping_1() const final {
        return mState == STOPPING_1;
    }
    bool isStopping_2() const final {
        return mState == STOPPING_2;
    }

    // Upper case characters are final states.
    // Lower case characters are transitory.
    const char *getTrackStateAsCodedString() const {
        if (isTerminated()) {
            return "T ";
        }
        switch (mState) {
        case IDLE:
            return "I ";
        case STOPPING_1: // for Fast and Offload
            return "s1";
        case STOPPING_2: // for Fast and Offload
            return "s2";
        case STOPPED:
            return "S ";
        case RESUMING:
            return "r ";
        case ACTIVE:
            return "A ";
        case PAUSING:
            return "p ";
        case PAUSED:
            return "P ";
        case FLUSHED:
            return "F ";
        case STARTING_1: // for RecordTrack
            return "r1";
        case STARTING_2: // for RecordTrack
            return "r2";
        default:
            return "? ";
        }
    }

    bool isOut() const { return mIsOut; }
                                    // true for Track, false for RecordTrack,
                                    // this could be a track type if needed later

    const wp<IAfThreadBase> mThread;
    const alloc_type     mAllocType;
    /*const*/ sp<Client> mClient;   // see explanation at ~TrackBase() why not const
    sp<IMemory>         mCblkMemory;
    audio_track_cblk_t* mCblk;
    sp<IMemory>         mBufferMemory;  // currently non-0 for fast RecordTrack only
    void*               mBuffer;    // start of track buffer, typically in shared memory
                                    // except for OutputTrack when it is in local memory
    size_t              mBufferSize; // size of mBuffer in bytes
    // we don't really need a lock for these
    MirroredVariable<track_state>  mState;
    const audio_attributes_t mAttr;
    const uint32_t      mSampleRate;    // initial sample rate only; for tracks which
                        // support dynamic rates, the current value is in control block
    const audio_format_t mFormat;
    const audio_channel_mask_t mChannelMask;
    const uint32_t      mChannelCount;
    const size_t        mFrameSize; // AudioFlinger's view of frame size in shared memory,
                                    // where for AudioTrack (but not AudioRecord),
                                    // 8-bit PCM samples are stored as 16-bit
    const size_t        mFrameCount;// size of track buffer given at createTrack() or
                                    // createRecord(), and then adjusted as needed

    const audio_session_t mSessionId;
    uid_t               mUid;
    std::list<sp<audioflinger::SyncEvent>> mSyncEvents;
    const bool          mIsOut;
    sp<ServerProxy>     mServerProxy;
    const int           mId;
#ifdef TEE_SINK
    NBAIO_Tee           mTee;
#endif
    bool                mTerminated;
    track_type          mType;      // must be one of TYPE_DEFAULT, TYPE_OUTPUT, TYPE_PATCH ...
    audio_io_handle_t   mThreadIoHandle; // I/O handle of the thread the track is attached to
    audio_port_handle_t mPortId; // unique ID for this track used by audio policy
    bool                mIsInvalid; // non-resettable latch, set by invalidate()

    // It typically takes 5 threadloop mix iterations for latency to stabilize.
    // However, this can be 12+ iterations for BT.
    // To be sure, we wait for latency to dip (it usually increases at the start)
    // to assess stability and then log to MediaMetrics.
    // Rapid start / pause calls may cause inaccurate numbers.
    static inline constexpr int32_t LOG_START_COUNTDOWN = 12;
    int32_t             mLogStartCountdown = 0; // Mixer period countdown
    int64_t             mLogStartTimeNs = 0;    // Monotonic time at start()
    int64_t             mLogStartFrames = 0;    // Timestamp frames at start()
    double              mLogLatencyMs = 0.;     // Track the last log latency

    bool                mLogForceVolumeUpdate = true; // force volume update to TrackMetrics.

    TrackMetrics        mTrackMetrics;

    bool                mServerLatencySupported = false;
    std::atomic<bool>   mServerLatencyFromTrack{}; // latency from track or server timestamp.
    std::atomic<double> mServerLatencyMs{};        // last latency pushed from server thread.
    std::atomic<FrameTime> mKernelFrameTime{};     // last frame time on kernel side.
    const pid_t         mCreatorPid;  // can be different from mclient->pid() for instance
                                      // when created by NuPlayer on behalf of a client

    // If the last track change was notified to the client with readAndClearHasChanged
    std::atomic_flag    mChangeNotified = ATOMIC_FLAG_INIT;
};

class PatchTrackBase : public PatchProxyBufferProvider, public virtual IAfPatchTrackBase
{
public:
                        PatchTrackBase(const sp<ClientProxy>& proxy,
<<<<<<< HEAD
                                       const IAfThreadBase& thread,
=======
                                       IAfThreadBase* thread,
>>>>>>> 0381fe84
                                       const Timeout& timeout);
            void setPeerTimeout(std::chrono::nanoseconds timeout) final;
            void setPeerProxy(const sp<IAfPatchTrackBase>& proxy, bool holdReference) final {
                if (proxy) {
                    mPeerReferenceHold = holdReference ? proxy : nullptr;
                    mPeerProxy = proxy->asPatchProxyBufferProvider();
                } else {
                    clearPeerProxy();
                }
            }
            void clearPeerProxy() final {
                            mPeerReferenceHold.clear();
                            mPeerProxy = nullptr;
                        }

            PatchProxyBufferProvider* asPatchProxyBufferProvider() final { return this; }

            bool        producesBufferOnDemand() const override { return false; }

protected:
    const sp<ClientProxy>       mProxy;
    sp<RefBase>                 mPeerReferenceHold;   // keeps mPeerProxy alive during access.
    PatchProxyBufferProvider*   mPeerProxy = nullptr;
    struct timespec             mPeerTimeout{};
};

} // namespace android<|MERGE_RESOLUTION|>--- conflicted
+++ resolved
@@ -373,11 +373,7 @@
 {
 public:
                         PatchTrackBase(const sp<ClientProxy>& proxy,
-<<<<<<< HEAD
-                                       const IAfThreadBase& thread,
-=======
                                        IAfThreadBase* thread,
->>>>>>> 0381fe84
                                        const Timeout& timeout);
             void setPeerTimeout(std::chrono::nanoseconds timeout) final;
             void setPeerProxy(const sp<IAfPatchTrackBase>& proxy, bool holdReference) final {
