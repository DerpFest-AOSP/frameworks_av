--- conflicted
+++ resolved
@@ -378,11 +378,7 @@
     sp<audioflinger::SyncEvent> createSyncEvent(AudioSystem::sync_event_t type,
                                         audio_session_t triggerSession,
                                         audio_session_t listenerSession,
-<<<<<<< HEAD
-                                        audioflinger::SyncEventCallback callBack,
-=======
                                         const audioflinger::SyncEventCallback& callBack,
->>>>>>> 12a7ed2f
                                         const wp<RefBase>& cookie);
 
     bool        btNrecIsOff() const { return mBtNrecIsOff.load(); }
