--- conflicted
+++ resolved
@@ -318,7 +318,7 @@
 }
 
 void CameraFuzzer::invokeTorchAPIs(int32_t cameraId) {
-    String16 cameraIdStr = String16(String8::format("%d", cameraId));
+    std::string cameraIdStr = std::to_string(cameraId);
     sp<IBinder> binder = new BBinder;
 
     mCameraService->setTorchMode(cameraIdStr, true, binder);
@@ -330,16 +330,6 @@
     ALOGV("Turned torch off.");
 }
 
-<<<<<<< HEAD
-        rc = mCameraService->connect(this, cameraId, std::string(),
-                android::CameraService::USE_CALLING_UID, android::CameraService::USE_CALLING_PID,
-                /*targetSdkVersion*/__ANDROID_API_FUTURE__, /*overrideToPortrait*/true,
-                /*forceSlowJpegMode*/false,
-                &cameraDevice);
-        if (!rc.isOk()) {
-            // camera not connected
-            return;
-=======
 void CameraFuzzer::invokeCameraAPIs() {
     /** In order to avoid the timeout issue caused due to multiple iteration of loops, the 'for'
      * loops are removed and the 'cameraId', 'pictureSize' and 'videoSize' are derived using the
@@ -352,7 +342,7 @@
     ::android::binder::Status rc;
     sp<ICamera> cameraDevice;
 
-    rc = mCameraService->connect(this, cameraId, String16(),
+    rc = mCameraService->connect(this, cameraId, std::string(),
                                  android::CameraService::USE_CALLING_UID,
                                  android::CameraService::USE_CALLING_PID,
                                  /*targetSdkVersion*/ __ANDROID_API_FUTURE__,
@@ -381,7 +371,6 @@
         } else if (focusModes.contains(CameraParameters::FOCUS_MODE_MACRO)) {
             isAFSupported = true;
             focusMode = CameraParameters::FOCUS_MODE_MACRO;
->>>>>>> ba248cd1
         }
         if (nullptr != focusMode) {
             params.set(CameraParameters::KEY_FOCUS_MODE, focusMode);
