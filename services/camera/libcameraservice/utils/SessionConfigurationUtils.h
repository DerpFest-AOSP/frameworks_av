--- conflicted
+++ resolved
@@ -155,12 +155,8 @@
     bool isCompositeJpegRDisabled, metadataGetter getMetadata,
     const std::vector<std::string> &physicalCameraIds,
     aidl::android::hardware::camera::device::StreamConfiguration &streamConfiguration,
-<<<<<<< HEAD
-    bool overrideForPerfClass, bool *earlyExit, bool isPriviledgedClient = false);
-=======
     bool overrideForPerfClass, metadata_vendor_id_t vendorTagId,
-    bool checkSessionParams, bool *earlyExit);
->>>>>>> 97fcfc7f
+    bool checkSessionParams, bool *earlyExit, bool isPriviledgedClient = false);
 
 StreamConfigurationPair getStreamConfigurationPair(const CameraMetadata &metadata);
 
