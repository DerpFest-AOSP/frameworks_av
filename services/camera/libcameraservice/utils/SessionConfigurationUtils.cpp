--- conflicted
+++ resolved
@@ -565,13 +565,8 @@
     if (flexibleConsumer && isPublicFormat(format) &&
             !SessionConfigurationUtils::roundBufferDimensionNearest(width, height,
             format, dataSpace, physicalCameraMetadata, foundInMaxRes, /*out*/&width,
-<<<<<<< HEAD
             /*out*/&height, isPriviledgedClient)) {
-        String8 msg = String8::format("Camera %s: No supported stream configurations with "
-=======
-            /*out*/&height)) {
         std::string msg = fmt::sprintf("Camera %s: No supported stream configurations with "
->>>>>>> 97fcfc7f
                 "format %#x defined, failed to create output stream",
                 logicalCameraId.c_str(), format);
         ALOGE("%s: %s", __FUNCTION__, msg.c_str());
@@ -720,12 +715,8 @@
         bool isCompositeJpegRDisabled,
         metadataGetter getMetadata, const std::vector<std::string> &physicalCameraIds,
         aidl::android::hardware::camera::device::StreamConfiguration &streamConfiguration,
-<<<<<<< HEAD
-        bool overrideForPerfClass, bool *earlyExit, bool isPriviledgedClient) {
-=======
         bool overrideForPerfClass, metadata_vendor_id_t vendorTagId,
-        bool checkSessionParams, bool *earlyExit) {
->>>>>>> 97fcfc7f
+        bool checkSessionParams, bool *earlyExit, bool isPriviledgedClient) {
     using SensorPixelMode = aidl::android::hardware::camera::metadata::SensorPixelMode;
     auto operatingMode = sessionConfiguration.getOperatingMode();
     binder::Status res = checkOperatingMode(operatingMode, deviceInfo,
