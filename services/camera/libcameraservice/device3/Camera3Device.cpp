--- conflicted
+++ resolved
@@ -3590,19 +3590,16 @@
     for (size_t i = 0; i < mNextRequests.size(); i++) {
         auto& nextRequest = mNextRequests.editItemAt(i);
         sp<CaptureRequest> captureRequest = nextRequest.captureRequest;
+        captureRequest->mTestPatternChanged = overrideTestPattern(captureRequest);
         // Do not override rotate&crop for stream configurations that include
         // SurfaceViews(HW_COMPOSER) output, unless mOverrideToPortrait is set.
         // The display rotation there will be compensated by NATIVE_WINDOW_TRANSFORM_INVERSE_DISPLAY
         captureRequest->mRotateAndCropChanged = (mComposerOutput && !mOverrideToPortrait) ? false :
             overrideAutoRotateAndCrop(captureRequest);
         captureRequest->mAutoframingChanged = overrideAutoframing(captureRequest);
-<<<<<<< HEAD
-        captureRequest->mTestPatternChanged = overrideTestPattern(captureRequest);
-=======
         if (flags::inject_session_params()) {
             injectSessionParams(captureRequest, mInjectedSessionParams);
         }
->>>>>>> a25ecd55
     }
 
     // 'mNextRequests' will at this point contain either a set of HFR batched requests
@@ -3760,12 +3757,8 @@
                 (mPrevRequest != captureRequest || triggersMixedIn ||
                          captureRequest->mRotateAndCropChanged ||
                          captureRequest->mAutoframingChanged ||
-<<<<<<< HEAD
-                         captureRequest->mTestPatternChanged || settingsOverrideChanged) &&
-=======
-                         testPatternChanged || settingsOverrideChanged ||
+                         captureRequest->mTestPatternChanged || settingsOverrideChanged ||
                          (flags::inject_session_params() && mForceNewRequestAfterReconfigure)) &&
->>>>>>> a25ecd55
                 // Request settings are all the same within one batch, so only treat the first
                 // request in a batch as new
                 !(batchedRequest && i > 0);
