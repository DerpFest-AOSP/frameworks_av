--- conflicted
+++ resolved
@@ -31,17 +31,12 @@
             public Camera3Device {
   public:
 
-<<<<<<< HEAD
-   explicit HidlCamera3Device(const std::string& id, bool overrideForPerfClass, bool overrideToPortrait,
-          bool legacyClient = false) : Camera3Device(id, overrideForPerfClass, overrideToPortrait,
-          legacyClient) { }
-=======
-   explicit HidlCamera3Device(std::shared_ptr<CameraServiceProxyWrapper>& cameraServiceProxyWrapper,
-        const String8& id, bool overrideForPerfClass, bool overrideToPortrait,
+    explicit HidlCamera3Device(
+        std::shared_ptr<CameraServiceProxyWrapper>& cameraServiceProxyWrapper,
+        const std::string& id, bool overrideForPerfClass, bool overrideToPortrait,
         bool legacyClient = false) :
         Camera3Device(cameraServiceProxyWrapper, id, overrideForPerfClass, overrideToPortrait,
                 legacyClient) { }
->>>>>>> ba248cd1
 
     virtual ~HidlCamera3Device() {}
 
