--- conflicted
+++ resolved
@@ -73,8 +73,7 @@
 
 class CameraHardwareInterface : public virtual RefBase {
 public:
-<<<<<<< HEAD
-    CameraHardwareInterface(const char *name):
+    explicit CameraHardwareInterface(const char *name):
             mDevice(nullptr),
             mName(name),
             mPreviewScalingMode(NOT_SET),
@@ -85,9 +84,6 @@
             mPreviewUsage(0),
             mPreviewSwapInterval(NOT_SET),
             mPreviewCrop{NOT_SET,NOT_SET,NOT_SET,NOT_SET}
-=======
-    explicit CameraHardwareInterface(const char *name)
->>>>>>> 70066d92
     {
     }
 
