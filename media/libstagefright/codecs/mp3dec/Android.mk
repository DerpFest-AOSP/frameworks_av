LOCAL_PATH:= $(call my-dir)
include $(CLEAR_VARS)

LOCAL_SRC_FILES := \
	src/pvmp3_normalize.cpp \
 	src/pvmp3_alias_reduction.cpp \
 	src/pvmp3_crc.cpp \
 	src/pvmp3_decode_header.cpp \
 	src/pvmp3_decode_huff_cw.cpp \
 	src/pvmp3_getbits.cpp \
 	src/pvmp3_dequantize_sample.cpp \
 	src/pvmp3_framedecoder.cpp \
 	src/pvmp3_get_main_data_size.cpp \
 	src/pvmp3_get_side_info.cpp \
 	src/pvmp3_get_scale_factors.cpp \
 	src/pvmp3_mpeg2_get_scale_data.cpp \
 	src/pvmp3_mpeg2_get_scale_factors.cpp \
 	src/pvmp3_mpeg2_stereo_proc.cpp \
 	src/pvmp3_huffman_decoding.cpp \
 	src/pvmp3_huffman_parsing.cpp \
 	src/pvmp3_tables.cpp \
 	src/pvmp3_imdct_synth.cpp \
 	src/pvmp3_mdct_6.cpp \
 	src/pvmp3_dct_6.cpp \
 	src/pvmp3_poly_phase_synthesis.cpp \
 	src/pvmp3_equalizer.cpp \
 	src/pvmp3_seek_synch.cpp \
 	src/pvmp3_stereo_proc.cpp \
 	src/pvmp3_reorder.cpp \

ifeq ($(TARGET_ARCH),arm)
LOCAL_SRC_FILES += \
	src/asm/pvmp3_polyphase_filter_window_gcc.s \
 	src/asm/pvmp3_mdct_18_gcc.s \
 	src/asm/pvmp3_dct_9_gcc.s \
	src/asm/pvmp3_dct_16_gcc.s
else
LOCAL_SRC_FILES += \
 	src/pvmp3_polyphase_filter_window.cpp \
 	src/pvmp3_mdct_18.cpp \
 	src/pvmp3_dct_9.cpp \
 	src/pvmp3_dct_16.cpp
endif

LOCAL_C_INCLUDES := \
        frameworks/av/media/libstagefright/include \
        $(LOCAL_PATH)/src \
        $(LOCAL_PATH)/include

LOCAL_CFLAGS := \
        -DOSCL_UNUSED_ARG=

<<<<<<< HEAD
LOCAL_CFLAGS += -Werror
=======
# We need this because the current asm generates the following link error:
# requires unsupported dynamic reloc R_ARM_REL32; recompile with -fPIC
# Bug: 16853291
LOCAL_LDFLAGS := -Wl,-Bsymbolic
>>>>>>> 2af8711d

LOCAL_MODULE := libstagefright_mp3dec

LOCAL_ARM_MODE := arm

include $(BUILD_STATIC_LIBRARY)

################################################################################

include $(CLEAR_VARS)

LOCAL_SRC_FILES := \
        SoftMP3.cpp

LOCAL_C_INCLUDES := \
        frameworks/av/media/libstagefright/include \
        frameworks/native/include/media/openmax \
        $(LOCAL_PATH)/src \
        $(LOCAL_PATH)/include

LOCAL_CFLAGS += -Werror

LOCAL_SHARED_LIBRARIES := \
        libstagefright libstagefright_omx libstagefright_foundation libutils liblog

LOCAL_STATIC_LIBRARIES := \
        libstagefright_mp3dec

# We need this because the current asm generates the following link error:
# requires unsupported dynamic reloc R_ARM_REL32; recompile with -fPIC
# Bug: 16853291
LOCAL_LDFLAGS := -Wl,-Bsymbolic

LOCAL_MODULE := libstagefright_soft_mp3dec
LOCAL_MODULE_TAGS := optional

include $(BUILD_SHARED_LIBRARY)<|MERGE_RESOLUTION|>--- conflicted
+++ resolved
@@ -50,14 +50,12 @@
 LOCAL_CFLAGS := \
         -DOSCL_UNUSED_ARG=
 
-<<<<<<< HEAD
 LOCAL_CFLAGS += -Werror
-=======
+
 # We need this because the current asm generates the following link error:
 # requires unsupported dynamic reloc R_ARM_REL32; recompile with -fPIC
 # Bug: 16853291
 LOCAL_LDFLAGS := -Wl,-Bsymbolic
->>>>>>> 2af8711d
 
 LOCAL_MODULE := libstagefright_mp3dec
 
