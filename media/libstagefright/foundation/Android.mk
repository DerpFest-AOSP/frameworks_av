LOCAL_PATH:= $(call my-dir)
include $(CLEAR_VARS)

LOCAL_SRC_FILES:=                 \
    AAtomizer.cpp                 \
    ABitReader.cpp                \
    ABuffer.cpp                   \
    ADebug.cpp                    \
    AHandler.cpp                  \
    AHierarchicalStateMachine.cpp \
    ALooper.cpp                   \
    ALooperRoster.cpp             \
    AMessage.cpp                  \
    ANetworkSession.cpp           \
    AString.cpp                   \
    AStringUtils.cpp              \
    AWakeLock.cpp                 \
    ParsedMessage.cpp             \
    base64.cpp                    \
    hexdump.cpp

LOCAL_C_INCLUDES:= \
    frameworks/av/include/media/stagefright/foundation

LOCAL_SHARED_LIBRARIES := \
        libbinder         \
        libutils          \
        libcutils         \
        liblog            \
        libpowermanager

<<<<<<< HEAD
LOCAL_CFLAGS += -Wno-multichar -Werror -Wall
LOCAL_CLANG := true
=======
LOCAL_CFLAGS += -Wno-multichar -Werror
LOCAL_CLANG := true
LOCAL_SANITIZE := signed-integer-overflow
>>>>>>> 85dc1577

LOCAL_MODULE:= libstagefright_foundation



include $(BUILD_SHARED_LIBRARY)<|MERGE_RESOLUTION|>--- conflicted
+++ resolved
@@ -29,14 +29,9 @@
         liblog            \
         libpowermanager
 
-<<<<<<< HEAD
 LOCAL_CFLAGS += -Wno-multichar -Werror -Wall
 LOCAL_CLANG := true
-=======
-LOCAL_CFLAGS += -Wno-multichar -Werror
-LOCAL_CLANG := true
 LOCAL_SANITIZE := signed-integer-overflow
->>>>>>> 85dc1577
 
 LOCAL_MODULE:= libstagefright_foundation
 
