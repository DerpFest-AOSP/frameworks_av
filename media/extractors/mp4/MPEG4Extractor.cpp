/*
 * Copyright (C) 2009 The Android Open Source Project
 *
 * Licensed under the Apache License, Version 2.0 (the "License");
 * you may not use this file except in compliance with the License.
 * You may obtain a copy of the License at
 *
 *      http://www.apache.org/licenses/LICENSE-2.0
 *
 * Unless required by applicable law or agreed to in writing, software
 * distributed under the License is distributed on an "AS IS" BASIS,
 * WITHOUT WARRANTIES OR CONDITIONS OF ANY KIND, either express or implied.
 * See the License for the specific language governing permissions and
 * limitations under the License.
 */

//#define LOG_NDEBUG 0
#define LOG_TAG "MPEG4Extractor"

#include <ctype.h>
#include <inttypes.h>
#include <memory>
#include <stdint.h>
#include <stdlib.h>
#include <string.h>

#include <log/log.h>
#include <utils/Log.h>

#include "AC4Parser.h"
#include "MPEG4Extractor.h"
#include "SampleTable.h"
#include "ItemTable.h"
#include "include/ESDS.h"

#include <media/DataSourceBase.h>
#include <media/ExtractorUtils.h>
#include <media/stagefright/foundation/ABitReader.h>
#include <media/stagefright/foundation/ABuffer.h>
#include <media/stagefright/foundation/ADebug.h>
#include <media/stagefright/foundation/AMessage.h>
#include <media/stagefright/foundation/AudioPresentationInfo.h>
#include <media/stagefright/foundation/AUtils.h>
#include <media/stagefright/foundation/ByteUtils.h>
#include <media/stagefright/foundation/ColorUtils.h>
#include <media/stagefright/foundation/avc_utils.h>
#include <media/stagefright/foundation/hexdump.h>
#include <media/stagefright/foundation/OpusHeader.h>
#include <media/stagefright/MediaBufferGroup.h>
#include <media/stagefright/MediaDefs.h>
#include <media/stagefright/MetaDataBase.h>
#include <utils/String8.h>

#include <byteswap.h>
#include "include/ID3.h"

#ifndef UINT32_MAX
#define UINT32_MAX       (4294967295U)
#endif

#define ALAC_SPECIFIC_INFO_SIZE (36)

namespace android {

enum {
    // max track header chunk to return
    kMaxTrackHeaderSize = 32,

    // maximum size of an atom. Some atoms can be bigger according to the spec,
    // but we only allow up to this size.
    kMaxAtomSize = 64 * 1024 * 1024,
};

class MPEG4Source : public MediaTrackHelper {
static const size_t  kMaxPcmFrameSize = 8192;
public:
    // Caller retains ownership of both "dataSource" and "sampleTable".
    MPEG4Source(AMediaFormat *format,
                DataSourceHelper *dataSource,
                int32_t timeScale,
                const sp<SampleTable> &sampleTable,
                Vector<SidxEntry> &sidx,
                const Trex *trex,
                off64_t firstMoofOffset,
                const sp<ItemTable> &itemTable,
                uint64_t elstShiftStartTicks);
    virtual status_t init();

    virtual media_status_t start();
    virtual media_status_t stop();

    virtual media_status_t getFormat(AMediaFormat *);

    virtual media_status_t read(MediaBufferHelper **buffer, const ReadOptions *options = NULL);
    bool supportsNonBlockingRead() override { return true; }
    virtual media_status_t fragmentedRead(
            MediaBufferHelper **buffer, const ReadOptions *options = NULL);

    virtual ~MPEG4Source();

private:
    Mutex mLock;

    AMediaFormat *mFormat;
    DataSourceHelper *mDataSource;
    int32_t mTimescale;
    sp<SampleTable> mSampleTable;
    uint32_t mCurrentSampleIndex;
    uint32_t mCurrentFragmentIndex;
    Vector<SidxEntry> &mSegments;
    const Trex *mTrex;
    off64_t mFirstMoofOffset;
    off64_t mCurrentMoofOffset;
    off64_t mNextMoofOffset;
    uint32_t mCurrentTime; // in media timescale ticks
    int32_t mLastParsedTrackId;
    int32_t mTrackId;

    int32_t mCryptoMode;    // passed in from extractor
    int32_t mDefaultIVSize; // passed in from extractor
    uint8_t mCryptoKey[16]; // passed in from extractor
    int32_t mDefaultEncryptedByteBlock;
    int32_t mDefaultSkipByteBlock;
    uint32_t mCurrentAuxInfoType;
    uint32_t mCurrentAuxInfoTypeParameter;
    int32_t mCurrentDefaultSampleInfoSize;
    uint32_t mCurrentSampleInfoCount;
    uint32_t mCurrentSampleInfoAllocSize;
    uint8_t* mCurrentSampleInfoSizes;
    uint32_t mCurrentSampleInfoOffsetCount;
    uint32_t mCurrentSampleInfoOffsetsAllocSize;
    uint64_t* mCurrentSampleInfoOffsets;

    bool mIsAVC;
    bool mIsHEVC;
    bool mIsAC4;
    bool mIsPcm;
    size_t mNALLengthSize;

    bool mStarted;

    MediaBufferHelper *mBuffer;

    size_t mSrcBufferSize;
    uint8_t *mSrcBuffer;

    bool mIsHeif;
    bool mIsAudio;
    sp<ItemTable> mItemTable;

    // Start offset from composition time to presentation time.
    // Support shift only for video tracks through mElstShiftStartTicks for now.
    uint64_t mElstShiftStartTicks;

    size_t parseNALSize(const uint8_t *data) const;
    status_t parseChunk(off64_t *offset);
    status_t parseTrackFragmentHeader(off64_t offset, off64_t size);
    status_t parseTrackFragmentRun(off64_t offset, off64_t size);
    status_t parseSampleAuxiliaryInformationSizes(off64_t offset, off64_t size);
    status_t parseSampleAuxiliaryInformationOffsets(off64_t offset, off64_t size);
    status_t parseClearEncryptedSizes(off64_t offset, bool isSubsampleEncryption, uint32_t flags);
    status_t parseSampleEncryption(off64_t offset);
    // returns -1 for invalid layer ID
    int32_t parseHEVCLayerId(const uint8_t *data, size_t size);

    struct TrackFragmentHeaderInfo {
        enum Flags {
            kBaseDataOffsetPresent         = 0x01,
            kSampleDescriptionIndexPresent = 0x02,
            kDefaultSampleDurationPresent  = 0x08,
            kDefaultSampleSizePresent      = 0x10,
            kDefaultSampleFlagsPresent     = 0x20,
            kDurationIsEmpty               = 0x10000,
        };

        uint32_t mTrackID;
        uint32_t mFlags;
        uint64_t mBaseDataOffset;
        uint32_t mSampleDescriptionIndex;
        uint32_t mDefaultSampleDuration;
        uint32_t mDefaultSampleSize;
        uint32_t mDefaultSampleFlags;

        uint64_t mDataOffset;
    };
    TrackFragmentHeaderInfo mTrackFragmentHeaderInfo;

    struct Sample {
        off64_t offset;
        size_t size;
        uint32_t duration;
        int32_t compositionOffset;
        uint8_t iv[16];
        Vector<size_t> clearsizes;
        Vector<size_t> encryptedsizes;
    };
    Vector<Sample> mCurrentSamples;

    MPEG4Source(const MPEG4Source &);
    MPEG4Source &operator=(const MPEG4Source &);
};

// This custom data source wraps an existing one and satisfies requests
// falling entirely within a cached range from the cache while forwarding
// all remaining requests to the wrapped datasource.
// This is used to cache the full sampletable metadata for a single track,
// possibly wrapping multiple times to cover all tracks, i.e.
// Each CachedRangedDataSource caches the sampletable metadata for a single track.

class CachedRangedDataSource : public DataSourceHelper {
public:
    explicit CachedRangedDataSource(DataSourceHelper *source);
    virtual ~CachedRangedDataSource();

    ssize_t readAt(off64_t offset, void *data, size_t size) override;
    status_t getSize(off64_t *size) override;
    uint32_t flags() override;

    status_t setCachedRange(off64_t offset, size_t size, bool assumeSourceOwnershipOnSuccess);


private:
    Mutex mLock;

    DataSourceHelper *mSource;
    bool mOwnsDataSource;
    off64_t mCachedOffset;
    size_t mCachedSize;
    uint8_t *mCache;

    void clearCache();

    CachedRangedDataSource(const CachedRangedDataSource &);
    CachedRangedDataSource &operator=(const CachedRangedDataSource &);
};

CachedRangedDataSource::CachedRangedDataSource(DataSourceHelper *source)
    : DataSourceHelper(source),
      mSource(source),
      mOwnsDataSource(false),
      mCachedOffset(0),
      mCachedSize(0),
      mCache(NULL) {
}

CachedRangedDataSource::~CachedRangedDataSource() {
    clearCache();
    if (mOwnsDataSource) {
        delete mSource;
    }
}

void CachedRangedDataSource::clearCache() {
    if (mCache) {
        free(mCache);
        mCache = NULL;
    }

    mCachedOffset = 0;
    mCachedSize = 0;
}

ssize_t CachedRangedDataSource::readAt(off64_t offset, void *data, size_t size) {
    Mutex::Autolock autoLock(mLock);

    if (isInRange(mCachedOffset, mCachedSize, offset, size)) {
        memcpy(data, &mCache[offset - mCachedOffset], size);
        return size;
    }

    return mSource->readAt(offset, data, size);
}

status_t CachedRangedDataSource::getSize(off64_t *size) {
    return mSource->getSize(size);
}

uint32_t CachedRangedDataSource::flags() {
    return mSource->flags();
}

status_t CachedRangedDataSource::setCachedRange(off64_t offset,
        size_t size,
        bool assumeSourceOwnershipOnSuccess) {
    Mutex::Autolock autoLock(mLock);

    clearCache();

    mCache = (uint8_t *)malloc(size);

    if (mCache == NULL) {
        return -ENOMEM;
    }

    mCachedOffset = offset;
    mCachedSize = size;

    ssize_t err = mSource->readAt(mCachedOffset, mCache, mCachedSize);

    if (err < (ssize_t)size) {
        clearCache();

        return ERROR_IO;
    }
    mOwnsDataSource = assumeSourceOwnershipOnSuccess;
    return OK;
}

////////////////////////////////////////////////////////////////////////////////

static const bool kUseHexDump = false;

static const char *FourCC2MIME(uint32_t fourcc) {
    switch (fourcc) {
        case FOURCC("mp4a"):
            return MEDIA_MIMETYPE_AUDIO_AAC;

        case FOURCC("samr"):
            return MEDIA_MIMETYPE_AUDIO_AMR_NB;

        case FOURCC("sawb"):
            return MEDIA_MIMETYPE_AUDIO_AMR_WB;

        case FOURCC("ec-3"):
            return MEDIA_MIMETYPE_AUDIO_EAC3;

        case FOURCC("mp4v"):
            return MEDIA_MIMETYPE_VIDEO_MPEG4;

        case FOURCC("s263"):
        case FOURCC("h263"):
        case FOURCC("H263"):
            return MEDIA_MIMETYPE_VIDEO_H263;

        case FOURCC("avc1"):
            return MEDIA_MIMETYPE_VIDEO_AVC;

        case FOURCC("hvc1"):
        case FOURCC("hev1"):
            return MEDIA_MIMETYPE_VIDEO_HEVC;
        case FOURCC("ac-4"):
            return MEDIA_MIMETYPE_AUDIO_AC4;
        case FOURCC("Opus"):
            return MEDIA_MIMETYPE_AUDIO_OPUS;

        case FOURCC("twos"):
        case FOURCC("sowt"):
            return MEDIA_MIMETYPE_AUDIO_RAW;
        case FOURCC("alac"):
            return MEDIA_MIMETYPE_AUDIO_ALAC;
        case FOURCC("fLaC"):
            return MEDIA_MIMETYPE_AUDIO_FLAC;
        case FOURCC("av01"):
            return MEDIA_MIMETYPE_VIDEO_AV1;
        case FOURCC(".mp3"):
        case 0x6D730055: // "ms U" mp3 audio
            return MEDIA_MIMETYPE_AUDIO_MPEG;
        default:
            ALOGW("Unknown fourcc: %c%c%c%c",
                   (fourcc >> 24) & 0xff,
                   (fourcc >> 16) & 0xff,
                   (fourcc >> 8) & 0xff,
                   fourcc & 0xff
                   );
            return "application/octet-stream";
    }
}

static bool AdjustChannelsAndRate(uint32_t fourcc, uint32_t *channels, uint32_t *rate) {
    if (!strcasecmp(MEDIA_MIMETYPE_AUDIO_AMR_NB, FourCC2MIME(fourcc))) {
        // AMR NB audio is always mono, 8kHz
        *channels = 1;
        *rate = 8000;
        return true;
    } else if (!strcasecmp(MEDIA_MIMETYPE_AUDIO_AMR_WB, FourCC2MIME(fourcc))) {
        // AMR WB audio is always mono, 16kHz
        *channels = 1;
        *rate = 16000;
        return true;
    }
    return false;
}

MPEG4Extractor::MPEG4Extractor(DataSourceHelper *source, const char *mime)
    : mMoofOffset(0),
      mMoofFound(false),
      mMdatFound(false),
      mDataSource(source),
      mInitCheck(NO_INIT),
      mHeaderTimescale(0),
      mIsQT(false),
      mIsHeif(false),
      mHasMoovBox(false),
      mPreferHeif(mime != NULL && !strcasecmp(mime, MEDIA_MIMETYPE_CONTAINER_HEIF)),
      mFirstTrack(NULL),
      mLastTrack(NULL) {
    ALOGV("mime=%s, mPreferHeif=%d", mime, mPreferHeif);
    mFileMetaData = AMediaFormat_new();
}

MPEG4Extractor::~MPEG4Extractor() {
    Track *track = mFirstTrack;
    while (track) {
        Track *next = track->next;

        delete track;
        track = next;
    }
    mFirstTrack = mLastTrack = NULL;

    for (size_t i = 0; i < mPssh.size(); i++) {
        delete [] mPssh[i].data;
    }
    mPssh.clear();

    delete mDataSource;
    AMediaFormat_delete(mFileMetaData);
}

uint32_t MPEG4Extractor::flags() const {
    return CAN_PAUSE |
            ((mMoofOffset == 0 || mSidxEntries.size() != 0) ?
                    (CAN_SEEK_BACKWARD | CAN_SEEK_FORWARD | CAN_SEEK) : 0);
}

media_status_t MPEG4Extractor::getMetaData(AMediaFormat *meta) {
    status_t err;
    if ((err = readMetaData()) != OK) {
        return AMEDIA_ERROR_UNKNOWN;
    }
    AMediaFormat_copy(meta, mFileMetaData);
    return AMEDIA_OK;
}

size_t MPEG4Extractor::countTracks() {
    status_t err;
    if ((err = readMetaData()) != OK) {
        ALOGV("MPEG4Extractor::countTracks: no tracks");
        return 0;
    }

    size_t n = 0;
    Track *track = mFirstTrack;
    while (track) {
        ++n;
        track = track->next;
    }

    ALOGV("MPEG4Extractor::countTracks: %zu tracks", n);
    return n;
}

media_status_t MPEG4Extractor::getTrackMetaData(
        AMediaFormat *meta,
        size_t index, uint32_t flags) {
    status_t err;
    if ((err = readMetaData()) != OK) {
        return AMEDIA_ERROR_UNKNOWN;
    }

    Track *track = mFirstTrack;
    while (index > 0) {
        if (track == NULL) {
            return AMEDIA_ERROR_UNKNOWN;
        }

        track = track->next;
        --index;
    }

    if (track == NULL) {
        return AMEDIA_ERROR_UNKNOWN;
    }

    [=] {
        int64_t duration;
        int32_t samplerate;
        // Only for audio track.
        if (track->has_elst && mHeaderTimescale != 0 &&
                AMediaFormat_getInt64(track->meta, AMEDIAFORMAT_KEY_DURATION, &duration) &&
                AMediaFormat_getInt32(track->meta, AMEDIAFORMAT_KEY_SAMPLE_RATE, &samplerate)) {

            // Elst has to be processed only the first time this function is called.
            track->has_elst = false;

            if (track->elst_segment_duration > INT64_MAX) {
                return;
            }
            int64_t segment_duration = track->elst_segment_duration;
            int64_t media_time = track->elst_media_time;
            int64_t halfscale = track->timescale / 2;

            ALOGV("segment_duration = %" PRId64 ", media_time = %" PRId64
                  ", halfscale = %" PRId64 ", mdhd_timescale = %d, track_timescale = %u",
                  segment_duration, media_time,
                  halfscale, mHeaderTimescale, track->timescale);

            if ((uint32_t)samplerate != track->timescale){
                ALOGV("samplerate:%" PRId32 ", track->timescale and samplerate are different!",
                    samplerate);
            }
            // Both delay and paddingsamples have to be set inorder for either to be
            // effective in the lower layers.
            int64_t delay = 0;
            if (media_time > 0) { // Gapless playback
                // delay = ((media_time * samplerate) + halfscale) / track->timescale;
                if (__builtin_mul_overflow(media_time, samplerate, &delay) ||
                        __builtin_add_overflow(delay, halfscale, &delay) ||
                        (delay /= track->timescale, false) ||
                        delay > INT32_MAX ||
                        delay < INT32_MIN) {
                    ALOGW("ignoring edit list with bogus values");
                    return;
                }
            }
            ALOGV("delay = %" PRId64, delay);
            AMediaFormat_setInt32(track->meta, AMEDIAFORMAT_KEY_ENCODER_DELAY, delay);

            int64_t paddingsamples = 0;
            if (segment_duration > 0) {
                int64_t scaled_duration;
                // scaled_duration = duration * mHeaderTimescale;
                if (__builtin_mul_overflow(duration, mHeaderTimescale, &scaled_duration)) {
                    return;
                }
                ALOGV("scaled_duration = %" PRId64, scaled_duration);

                int64_t segment_end;
                int64_t padding;
                int64_t segment_duration_e6;
                int64_t media_time_scaled_e6;
                int64_t media_time_scaled;
                // padding = scaled_duration - ((segment_duration * 1000000) +
                //                  ((media_time * mHeaderTimescale * 1000000)/track->timescale) )
                // segment_duration is based on timescale in movie header box(mdhd)
                // media_time is based on timescale track header/media timescale
                if (__builtin_mul_overflow(segment_duration, 1000000, &segment_duration_e6) ||
                    __builtin_mul_overflow(media_time, mHeaderTimescale, &media_time_scaled) ||
                    __builtin_mul_overflow(media_time_scaled, 1000000, &media_time_scaled_e6)) {
                    return;
                }
                media_time_scaled_e6 /= track->timescale;
                if (__builtin_add_overflow(segment_duration_e6, media_time_scaled_e6, &segment_end)
                    || __builtin_sub_overflow(scaled_duration, segment_end, &padding)) {
                    return;
                }
                ALOGV("segment_end = %" PRId64 ", padding = %" PRId64, segment_end, padding);
                // track duration from media header (which is what AMEDIAFORMAT_KEY_DURATION is)
                // might be slightly shorter than the segment duration, which would make the
                // padding negative. Clamp to zero.
                if (padding > 0) {
                    int64_t halfscale_mht = mHeaderTimescale / 2;
                    int64_t halfscale_e6;
                    int64_t timescale_e6;
                    // paddingsamples = ((padding * samplerate) + (halfscale_mht * 1000000))
                    //                / (mHeaderTimescale * 1000000);
                    if (__builtin_mul_overflow(padding, samplerate, &paddingsamples) ||
                            __builtin_mul_overflow(halfscale_mht, 1000000, &halfscale_e6) ||
                            __builtin_mul_overflow(mHeaderTimescale, 1000000, &timescale_e6) ||
                            __builtin_add_overflow(paddingsamples, halfscale_e6, &paddingsamples) ||
                            (paddingsamples /= timescale_e6, false) ||
                            paddingsamples > INT32_MAX) {
                        return;
                    }
                }
            }
            ALOGV("paddingsamples = %" PRId64, paddingsamples);
            AMediaFormat_setInt32(track->meta, AMEDIAFORMAT_KEY_ENCODER_PADDING, paddingsamples);
        }
    }();

    if ((flags & kIncludeExtensiveMetaData)
            && !track->includes_expensive_metadata) {
        track->includes_expensive_metadata = true;

        const char *mime;
        CHECK(AMediaFormat_getString(track->meta, AMEDIAFORMAT_KEY_MIME, &mime));
        if (!strncasecmp("video/", mime, 6)) {
            // MPEG2 tracks do not provide CSD, so read the stream header
            if (!strcmp(mime, MEDIA_MIMETYPE_VIDEO_MPEG2)) {
                off64_t offset;
                size_t size;
                if (track->sampleTable->getMetaDataForSample(
                            0 /* sampleIndex */, &offset, &size, NULL /* sampleTime */) == OK) {
                    if (size > kMaxTrackHeaderSize) {
                        size = kMaxTrackHeaderSize;
                    }
                    uint8_t header[kMaxTrackHeaderSize];
                    if (mDataSource->readAt(offset, &header, size) == (ssize_t)size) {
                        AMediaFormat_setBuffer(track->meta,
                                AMEDIAFORMAT_KEY_MPEG2_STREAM_HEADER, header, size);
                    }
                }
            }

            if (mMoofOffset > 0) {
                int64_t duration;
                if (AMediaFormat_getInt64(track->meta,
                        AMEDIAFORMAT_KEY_DURATION, &duration)) {
                    // nothing fancy, just pick a frame near 1/4th of the duration
                    AMediaFormat_setInt64(track->meta,
                            AMEDIAFORMAT_KEY_THUMBNAIL_TIME, duration / 4);
                }
            } else {
                uint32_t sampleIndex;
                uint64_t sampleTime;
                if (track->timescale != 0 &&
                        track->sampleTable->findThumbnailSample(&sampleIndex) == OK
                        && track->sampleTable->getMetaDataForSample(
                            sampleIndex, NULL /* offset */, NULL /* size */,
                            &sampleTime) == OK) {
                        AMediaFormat_setInt64(track->meta,
                                AMEDIAFORMAT_KEY_THUMBNAIL_TIME,
                                ((int64_t)sampleTime * 1000000) / track->timescale);
                }
            }
        }
    }

    AMediaFormat_copy(meta, track->meta);
    return AMEDIA_OK;
}

status_t MPEG4Extractor::readMetaData() {
    if (mInitCheck != NO_INIT) {
        return mInitCheck;
    }

    off64_t offset = 0;
    status_t err;
    bool sawMoovOrSidx = false;

    while (!((mHasMoovBox && sawMoovOrSidx && (mMdatFound || mMoofFound)) ||
             (mIsHeif && (mPreferHeif || !mHasMoovBox) &&
                     (mItemTable != NULL) && mItemTable->isValid()))) {
        off64_t orig_offset = offset;
        err = parseChunk(&offset, 0);

        if (err != OK && err != UNKNOWN_ERROR) {
            break;
        } else if (offset <= orig_offset) {
            // only continue parsing if the offset was advanced,
            // otherwise we might end up in an infinite loop
            ALOGE("did not advance: %lld->%lld", (long long)orig_offset, (long long)offset);
            err = ERROR_MALFORMED;
            break;
        } else if (err == UNKNOWN_ERROR) {
            sawMoovOrSidx = true;
        }
    }

    if (mIsHeif && (mItemTable != NULL) && (mItemTable->countImages() > 0)) {
        off64_t exifOffset;
        size_t exifSize;
        if (mItemTable->getExifOffsetAndSize(&exifOffset, &exifSize) == OK) {
            AMediaFormat_setInt64(mFileMetaData,
                    AMEDIAFORMAT_KEY_EXIF_OFFSET, (int64_t)exifOffset);
            AMediaFormat_setInt64(mFileMetaData,
                    AMEDIAFORMAT_KEY_EXIF_SIZE, (int64_t)exifSize);
        }
        for (uint32_t imageIndex = 0;
                imageIndex < mItemTable->countImages(); imageIndex++) {
            AMediaFormat *meta = mItemTable->getImageMeta(imageIndex);
            if (meta == NULL) {
                ALOGE("heif image %u has no meta!", imageIndex);
                continue;
            }
            // Some heif files advertise image sequence brands (eg. 'hevc') in
            // ftyp box, but don't have any valid tracks in them. Instead of
            // reporting the entire file as malformed, we override the error
            // to allow still images to be extracted.
            if (err != OK) {
                ALOGW("Extracting still images only");
                err = OK;
            }
            mInitCheck = OK;

            ALOGV("adding HEIF image track %u", imageIndex);
            Track *track = new Track;
            if (mLastTrack != NULL) {
                mLastTrack->next = track;
            } else {
                mFirstTrack = track;
            }
            mLastTrack = track;

            track->meta = meta;
            AMediaFormat_setInt32(track->meta, AMEDIAFORMAT_KEY_TRACK_ID, imageIndex);
            track->timescale = 1000000;
        }
    }

    if (mInitCheck == OK) {
        if (findTrackByMimePrefix("video/") != NULL) {
            AMediaFormat_setString(mFileMetaData,
                    AMEDIAFORMAT_KEY_MIME, MEDIA_MIMETYPE_CONTAINER_MPEG4);
        } else if (findTrackByMimePrefix("audio/") != NULL) {
            AMediaFormat_setString(mFileMetaData,
                    AMEDIAFORMAT_KEY_MIME, "audio/mp4");
        } else if (findTrackByMimePrefix(
                MEDIA_MIMETYPE_IMAGE_ANDROID_HEIC) != NULL) {
            AMediaFormat_setString(mFileMetaData,
                    AMEDIAFORMAT_KEY_MIME, MEDIA_MIMETYPE_CONTAINER_HEIF);
        } else {
            AMediaFormat_setString(mFileMetaData,
                    AMEDIAFORMAT_KEY_MIME, "application/octet-stream");
        }
    } else {
        mInitCheck = err;
    }

    CHECK_NE(err, (status_t)NO_INIT);

    // copy pssh data into file metadata
    uint64_t psshsize = 0;
    for (size_t i = 0; i < mPssh.size(); i++) {
        psshsize += 20 + mPssh[i].datalen;
    }
    if (psshsize > 0 && psshsize <= UINT32_MAX) {
        char *buf = (char*)malloc(psshsize);
        if (!buf) {
            ALOGE("b/28471206");
            return NO_MEMORY;
        }
        char *ptr = buf;
        for (size_t i = 0; i < mPssh.size(); i++) {
            memcpy(ptr, mPssh[i].uuid, 20); // uuid + length
            memcpy(ptr + 20, mPssh[i].data, mPssh[i].datalen);
            ptr += (20 + mPssh[i].datalen);
        }
        AMediaFormat_setBuffer(mFileMetaData, AMEDIAFORMAT_KEY_PSSH, buf, psshsize);
        free(buf);
    }

    return mInitCheck;
}

struct PathAdder {
    PathAdder(Vector<uint32_t> *path, uint32_t chunkType)
        : mPath(path) {
        mPath->push(chunkType);
    }

    ~PathAdder() {
        mPath->pop();
    }

private:
    Vector<uint32_t> *mPath;

    PathAdder(const PathAdder &);
    PathAdder &operator=(const PathAdder &);
};

static bool underMetaDataPath(const Vector<uint32_t> &path) {
    return path.size() >= 5
        && path[0] == FOURCC("moov")
        && path[1] == FOURCC("udta")
        && path[2] == FOURCC("meta")
        && path[3] == FOURCC("ilst");
}

static bool underQTMetaPath(const Vector<uint32_t> &path, int32_t depth) {
    return path.size() >= 2
            && path[0] == FOURCC("moov")
            && path[1] == FOURCC("meta")
            && (depth == 2
            || (depth == 3
                    && (path[2] == FOURCC("hdlr")
                    ||  path[2] == FOURCC("ilst")
                    ||  path[2] == FOURCC("keys"))));
}

// Given a time in seconds since Jan 1 1904, produce a human-readable string.
static bool convertTimeToDate(int64_t time_1904, String8 *s) {
    // delta between mpeg4 time and unix epoch time
    static const int64_t delta = (((66 * 365 + 17) * 24) * 3600);
    if (time_1904 < INT64_MIN + delta) {
        return false;
    }
    time_t time_1970 = time_1904 - delta;

    char tmp[32];
    struct tm* tm = gmtime(&time_1970);
    if (tm != NULL &&
            strftime(tmp, sizeof(tmp), "%Y%m%dT%H%M%S.000Z", tm) > 0) {
        s->setTo(tmp);
        return true;
    }
    return false;
}

status_t MPEG4Extractor::parseChunk(off64_t *offset, int depth) {
    ALOGV("entering parseChunk %lld/%d", (long long)*offset, depth);

    if (*offset < 0) {
        ALOGE("b/23540914");
        return ERROR_MALFORMED;
    }
    if (depth > 100) {
        ALOGE("b/27456299");
        return ERROR_MALFORMED;
    }
    uint32_t hdr[2];
    if (mDataSource->readAt(*offset, hdr, 8) < 8) {
        return ERROR_IO;
    }
    uint64_t chunk_size = ntohl(hdr[0]);
    int32_t chunk_type = ntohl(hdr[1]);
    off64_t data_offset = *offset + 8;

    if (chunk_size == 1) {
        if (mDataSource->readAt(*offset + 8, &chunk_size, 8) < 8) {
            return ERROR_IO;
        }
        chunk_size = ntoh64(chunk_size);
        data_offset += 8;

        if (chunk_size < 16) {
            // The smallest valid chunk is 16 bytes long in this case.
            return ERROR_MALFORMED;
        }
    } else if (chunk_size == 0) {
        if (depth == 0) {
            // atom extends to end of file
            off64_t sourceSize;
            if (mDataSource->getSize(&sourceSize) == OK) {
                chunk_size = (sourceSize - *offset);
            } else {
                // XXX could we just pick a "sufficiently large" value here?
                ALOGE("atom size is 0, and data source has no size");
                return ERROR_MALFORMED;
            }
        } else {
            // not allowed for non-toplevel atoms, skip it
            *offset += 4;
            return OK;
        }
    } else if (chunk_size < 8) {
        // The smallest valid chunk is 8 bytes long.
        ALOGE("invalid chunk size: %" PRIu64, chunk_size);
        return ERROR_MALFORMED;
    }

    char chunk[5];
    MakeFourCCString(chunk_type, chunk);
    ALOGV("chunk: %s @ %lld, %d", chunk, (long long)*offset, depth);

    if (kUseHexDump) {
        static const char kWhitespace[] = "                                        ";
        const char *indent = &kWhitespace[sizeof(kWhitespace) - 1 - 2 * depth];
        printf("%sfound chunk '%s' of size %" PRIu64 "\n", indent, chunk, chunk_size);

        char buffer[256];
        size_t n = chunk_size;
        if (n > sizeof(buffer)) {
            n = sizeof(buffer);
        }
        if (mDataSource->readAt(*offset, buffer, n)
                < (ssize_t)n) {
            return ERROR_IO;
        }

        hexdump(buffer, n);
    }

    PathAdder autoAdder(&mPath, chunk_type);

    // (data_offset - *offset) is either 8 or 16
    off64_t chunk_data_size = chunk_size - (data_offset - *offset);
    if (chunk_data_size < 0) {
        ALOGE("b/23540914");
        return ERROR_MALFORMED;
    }
    if (chunk_type != FOURCC("mdat") && chunk_data_size > kMaxAtomSize) {
        char errMsg[100];
        sprintf(errMsg, "%s atom has size %" PRId64, chunk, chunk_data_size);
        ALOGE("%s (b/28615448)", errMsg);
        android_errorWriteWithInfoLog(0x534e4554, "28615448", -1, errMsg, strlen(errMsg));
        return ERROR_MALFORMED;
    }

    if (chunk_type != FOURCC("cprt")
            && chunk_type != FOURCC("covr")
            && mPath.size() == 5 && underMetaDataPath(mPath)) {
        off64_t stop_offset = *offset + chunk_size;
        *offset = data_offset;
        while (*offset < stop_offset) {
            status_t err = parseChunk(offset, depth + 1);
            if (err != OK) {
                return err;
            }
        }

        if (*offset != stop_offset) {
            return ERROR_MALFORMED;
        }

        return OK;
    }

    switch(chunk_type) {
        case FOURCC("moov"):
        case FOURCC("trak"):
        case FOURCC("mdia"):
        case FOURCC("minf"):
        case FOURCC("dinf"):
        case FOURCC("stbl"):
        case FOURCC("mvex"):
        case FOURCC("moof"):
        case FOURCC("traf"):
        case FOURCC("mfra"):
        case FOURCC("udta"):
        case FOURCC("ilst"):
        case FOURCC("sinf"):
        case FOURCC("schi"):
        case FOURCC("edts"):
        case FOURCC("wave"):
        {
            if (chunk_type == FOURCC("moov") && depth != 0) {
                ALOGE("moov: depth %d", depth);
                return ERROR_MALFORMED;
            }

            if (chunk_type == FOURCC("moov") && mInitCheck == OK) {
                ALOGE("duplicate moov");
                return ERROR_MALFORMED;
            }

            if (chunk_type == FOURCC("moof") && !mMoofFound) {
                // store the offset of the first segment
                mMoofFound = true;
                mMoofOffset = *offset;
            }

            if (chunk_type == FOURCC("stbl")) {
                ALOGV("sampleTable chunk is %" PRIu64 " bytes long.", chunk_size);

                if (mDataSource->flags()
                        & (DataSourceBase::kWantsPrefetching
                            | DataSourceBase::kIsCachingDataSource)) {
                    CachedRangedDataSource *cachedSource =
                        new CachedRangedDataSource(mDataSource);

                    if (cachedSource->setCachedRange(
                            *offset, chunk_size,
                            true /* assume ownership on success */) == OK) {
                        mDataSource = cachedSource;
                    } else {
                        delete cachedSource;
                    }
                }

                if (mLastTrack == NULL) {
                    return ERROR_MALFORMED;
                }

                mLastTrack->sampleTable = new SampleTable(mDataSource);
            }

            bool isTrack = false;
            if (chunk_type == FOURCC("trak")) {
                if (depth != 1) {
                    ALOGE("trak: depth %d", depth);
                    return ERROR_MALFORMED;
                }
                isTrack = true;

                ALOGV("adding new track");
                Track *track = new Track;
                if (mLastTrack) {
                    mLastTrack->next = track;
                } else {
                    mFirstTrack = track;
                }
                mLastTrack = track;

                track->meta = AMediaFormat_new();
                AMediaFormat_setString(track->meta,
                        AMEDIAFORMAT_KEY_MIME, "application/octet-stream");
            }

            off64_t stop_offset = *offset + chunk_size;
            *offset = data_offset;
            while (*offset < stop_offset) {

                // pass udata terminate
                if (mIsQT && stop_offset - *offset == 4 && chunk_type == FOURCC("udta")) {
                    // handle the case that udta terminates with terminate code x00000000
                    // note that 0 terminator is optional and we just handle this case.
                    uint32_t terminate_code = 1;
                    mDataSource->readAt(*offset, &terminate_code, 4);
                    if (0 == terminate_code) {
                        *offset += 4;
                        ALOGD("Terminal code for udta");
                        continue;
                    } else {
                        ALOGW("invalid udta Terminal code");
                    }
                }

                status_t err = parseChunk(offset, depth + 1);
                if (err != OK) {
                    if (isTrack) {
                        mLastTrack->skipTrack = true;
                        break;
                    }
                    return err;
                }
            }

            if (*offset != stop_offset) {
                return ERROR_MALFORMED;
            }

            if (isTrack) {
                int32_t trackId;
                // There must be exactly one track header per track.

                if (!AMediaFormat_getInt32(mLastTrack->meta,
                        AMEDIAFORMAT_KEY_TRACK_ID, &trackId)) {
                    mLastTrack->skipTrack = true;
                }

                status_t err = verifyTrack(mLastTrack);
                if (err != OK) {
                    mLastTrack->skipTrack = true;
                }


                if (mLastTrack->skipTrack) {
                    ALOGV("skipping this track...");
                    Track *cur = mFirstTrack;

                    if (cur == mLastTrack) {
                        delete cur;
                        mFirstTrack = mLastTrack = NULL;
                    } else {
                        while (cur && cur->next != mLastTrack) {
                            cur = cur->next;
                        }
                        if (cur) {
                            cur->next = NULL;
                        }
                        delete mLastTrack;
                        mLastTrack = cur;
                    }

                    return OK;
                }

                // place things we built elsewhere into their final locations

                // put aggregated tx3g data into the metadata
                if (mLastTrack->mTx3gFilled > 0) {
                    ALOGV("Putting %zu bytes of tx3g data into meta data",
                          mLastTrack->mTx3gFilled);
                    AMediaFormat_setBuffer(mLastTrack->meta,
                        AMEDIAFORMAT_KEY_TEXT_FORMAT_DATA,
                        mLastTrack->mTx3gBuffer, mLastTrack->mTx3gFilled);
                    // drop it now to reduce our footprint
                    free(mLastTrack->mTx3gBuffer);
                    mLastTrack->mTx3gBuffer = NULL;
                }

            } else if (chunk_type == FOURCC("moov")) {
                mInitCheck = OK;

                return UNKNOWN_ERROR;  // Return a dummy error.
            }
            break;
        }

        case FOURCC("schm"):
        {

            *offset += chunk_size;
            if (!mLastTrack) {
                return ERROR_MALFORMED;
            }

            uint32_t scheme_type;
            if (mDataSource->readAt(data_offset + 4, &scheme_type, 4) < 4) {
                return ERROR_IO;
            }
            scheme_type = ntohl(scheme_type);
            int32_t mode = kCryptoModeUnencrypted;
            switch(scheme_type) {
                case FOURCC("cbc1"):
                {
                    mode = kCryptoModeAesCbc;
                    break;
                }
                case FOURCC("cbcs"):
                {
                    mode = kCryptoModeAesCbc;
                    mLastTrack->subsample_encryption = true;
                    break;
                }
                case FOURCC("cenc"):
                {
                    mode = kCryptoModeAesCtr;
                    break;
                }
                case FOURCC("cens"):
                {
                    mode = kCryptoModeAesCtr;
                    mLastTrack->subsample_encryption = true;
                    break;
                }
            }
            if (mode != kCryptoModeUnencrypted) {
                AMediaFormat_setInt32(mLastTrack->meta, AMEDIAFORMAT_KEY_CRYPTO_MODE, mode);
            }
            break;
        }


        case FOURCC("elst"):
        {
            *offset += chunk_size;

            if (!mLastTrack) {
                return ERROR_MALFORMED;
            }

            // See 14496-12 8.6.6
            uint8_t version;
            if (mDataSource->readAt(data_offset, &version, 1) < 1) {
                return ERROR_IO;
            }

            uint32_t entry_count;
            if (!mDataSource->getUInt32(data_offset + 4, &entry_count)) {
                return ERROR_IO;
            }

            if (entry_count != 1) {
                // we only support a single entry at the moment, for gapless playback
                // or start offset
                ALOGW("ignoring edit list with %d entries", entry_count);
            } else {
                off64_t entriesoffset = data_offset + 8;
                uint64_t segment_duration;
                int64_t media_time;

                if (version == 1) {
                    if (!mDataSource->getUInt64(entriesoffset, &segment_duration) ||
                            !mDataSource->getUInt64(entriesoffset + 8, (uint64_t*)&media_time)) {
                        return ERROR_IO;
                    }
                } else if (version == 0) {
                    uint32_t sd;
                    int32_t mt;
                    if (!mDataSource->getUInt32(entriesoffset, &sd) ||
                            !mDataSource->getUInt32(entriesoffset + 4, (uint32_t*)&mt)) {
                        return ERROR_IO;
                    }
                    segment_duration = sd;
                    media_time = mt;
                } else {
                    return ERROR_IO;
                }

                // save these for later, because the elst atom might precede
                // the atoms that actually gives us the duration and sample rate
                // needed to calculate the padding and delay values
                mLastTrack->has_elst = true;
                mLastTrack->elst_media_time = media_time;
                mLastTrack->elst_segment_duration = segment_duration;
            }
            break;
        }

        case FOURCC("frma"):
        {
            *offset += chunk_size;

            uint32_t original_fourcc;
            if (mDataSource->readAt(data_offset, &original_fourcc, 4) < 4) {
                return ERROR_IO;
            }
            original_fourcc = ntohl(original_fourcc);
            ALOGV("read original format: %d", original_fourcc);

            if (mLastTrack == NULL) {
                return ERROR_MALFORMED;
            }

            AMediaFormat_setString(mLastTrack->meta,
                    AMEDIAFORMAT_KEY_MIME, FourCC2MIME(original_fourcc));
            uint32_t num_channels = 0;
            uint32_t sample_rate = 0;
            if (AdjustChannelsAndRate(original_fourcc, &num_channels, &sample_rate)) {
                AMediaFormat_setInt32(mLastTrack->meta,
                        AMEDIAFORMAT_KEY_CHANNEL_COUNT, num_channels);
                AMediaFormat_setInt32(mLastTrack->meta,
                        AMEDIAFORMAT_KEY_SAMPLE_RATE, sample_rate);
            }

            if (!mIsQT && original_fourcc == FOURCC("alac")) {
                off64_t tmpOffset = *offset;
                status_t err = parseALACSampleEntry(&tmpOffset);
                if (err != OK) {
                    ALOGE("parseALACSampleEntry err:%d Line:%d", err, __LINE__);
                    return err;
                }
                *offset = tmpOffset + 8;
            }

            break;
        }

        case FOURCC("tenc"):
        {
            *offset += chunk_size;

            if (chunk_size < 32) {
                return ERROR_MALFORMED;
            }

            // tenc box contains 1 byte version, 3 byte flags, 3 byte default algorithm id, one byte
            // default IV size, 16 bytes default KeyID
            // (ISO 23001-7)

            uint8_t version;
            if (mDataSource->readAt(data_offset, &version, sizeof(version))
                    < (ssize_t)sizeof(version)) {
                return ERROR_IO;
            }

            uint8_t buf[4];
            memset(buf, 0, 4);
            if (mDataSource->readAt(data_offset + 4, buf + 1, 3) < 3) {
                return ERROR_IO;
            }

            if (mLastTrack == NULL) {
                return ERROR_MALFORMED;
            }

            uint8_t defaultEncryptedByteBlock = 0;
            uint8_t defaultSkipByteBlock = 0;
            uint32_t defaultAlgorithmId = ntohl(*((int32_t*)buf));
            if (version == 1) {
                uint32_t pattern = buf[2];
                defaultEncryptedByteBlock = pattern >> 4;
                defaultSkipByteBlock = pattern & 0xf;
                if (defaultEncryptedByteBlock == 0 && defaultSkipByteBlock == 0) {
                    // use (1,0) to mean "encrypt everything"
                    defaultEncryptedByteBlock = 1;
                }
            } else if (mLastTrack->subsample_encryption) {
                ALOGW("subsample_encryption should be version 1");
            } else if (defaultAlgorithmId > 1) {
                // only 0 (clear) and 1 (AES-128) are valid
                ALOGW("defaultAlgorithmId: %u is a reserved value", defaultAlgorithmId);
                defaultAlgorithmId = 1;
            }

            memset(buf, 0, 4);
            if (mDataSource->readAt(data_offset + 7, buf + 3, 1) < 1) {
                return ERROR_IO;
            }
            uint32_t defaultIVSize = ntohl(*((int32_t*)buf));

            if (defaultAlgorithmId == 0 && defaultIVSize != 0) {
                // only unencrypted data must have 0 IV size
                return ERROR_MALFORMED;
            } else if (defaultIVSize != 0 &&
                    defaultIVSize != 8 &&
                    defaultIVSize != 16) {
                return ERROR_MALFORMED;
            }

            uint8_t defaultKeyId[16];

            if (mDataSource->readAt(data_offset + 8, &defaultKeyId, 16) < 16) {
                return ERROR_IO;
            }

            sp<ABuffer> defaultConstantIv;
            if (defaultAlgorithmId != 0 && defaultIVSize == 0) {

                uint8_t ivlength;
                if (mDataSource->readAt(data_offset + 24, &ivlength, sizeof(ivlength))
                        < (ssize_t)sizeof(ivlength)) {
                    return ERROR_IO;
                }

                if (ivlength != 8 && ivlength != 16) {
                    ALOGW("unsupported IV length: %u", ivlength);
                    return ERROR_MALFORMED;
                }

                defaultConstantIv = new ABuffer(ivlength);
                if (mDataSource->readAt(data_offset + 25, defaultConstantIv->data(), ivlength)
                        < (ssize_t)ivlength) {
                    return ERROR_IO;
                }

                defaultConstantIv->setRange(0, ivlength);
            }

            int32_t tmpAlgorithmId;
            if (!AMediaFormat_getInt32(mLastTrack->meta,
                    AMEDIAFORMAT_KEY_CRYPTO_MODE, &tmpAlgorithmId)) {
                AMediaFormat_setInt32(mLastTrack->meta,
                        AMEDIAFORMAT_KEY_CRYPTO_MODE, defaultAlgorithmId);
            }

            AMediaFormat_setInt32(mLastTrack->meta,
                    AMEDIAFORMAT_KEY_CRYPTO_DEFAULT_IV_SIZE, defaultIVSize);
            AMediaFormat_setBuffer(mLastTrack->meta,
                    AMEDIAFORMAT_KEY_CRYPTO_KEY, defaultKeyId, 16);
            AMediaFormat_setInt32(mLastTrack->meta,
                    AMEDIAFORMAT_KEY_CRYPTO_ENCRYPTED_BYTE_BLOCK, defaultEncryptedByteBlock);
            AMediaFormat_setInt32(mLastTrack->meta,
                    AMEDIAFORMAT_KEY_CRYPTO_SKIP_BYTE_BLOCK, defaultSkipByteBlock);
            if (defaultConstantIv != NULL) {
                AMediaFormat_setBuffer(mLastTrack->meta, AMEDIAFORMAT_KEY_CRYPTO_IV,
                        defaultConstantIv->data(), defaultConstantIv->size());
            }
            break;
        }

        case FOURCC("tkhd"):
        {
            *offset += chunk_size;

            status_t err;
            if ((err = parseTrackHeader(data_offset, chunk_data_size)) != OK) {
                return err;
            }

            break;
        }

        case FOURCC("tref"):
        {
            off64_t stop_offset = *offset + chunk_size;
            *offset = data_offset;
            while (*offset < stop_offset) {
                status_t err = parseChunk(offset, depth + 1);
                if (err != OK) {
                    return err;
                }
            }
            if (*offset != stop_offset) {
                return ERROR_MALFORMED;
            }
            break;
        }

        case FOURCC("thmb"):
        {
            *offset += chunk_size;

            if (mLastTrack != NULL) {
                // Skip thumbnail track for now since we don't have an
                // API to retrieve it yet.
                // The thumbnail track can't be accessed by negative index or time,
                // because each timed sample has its own corresponding thumbnail
                // in the thumbnail track. We'll need a dedicated API to retrieve
                // thumbnail at time instead.
                mLastTrack->skipTrack = true;
            }

            break;
        }

        case FOURCC("pssh"):
        {
            *offset += chunk_size;

            PsshInfo pssh;

            if (mDataSource->readAt(data_offset + 4, &pssh.uuid, 16) < 16) {
                return ERROR_IO;
            }

            uint32_t psshdatalen = 0;
            if (mDataSource->readAt(data_offset + 20, &psshdatalen, 4) < 4) {
                return ERROR_IO;
            }
            pssh.datalen = ntohl(psshdatalen);
            ALOGV("pssh data size: %d", pssh.datalen);
            if (chunk_size < 20 || pssh.datalen > chunk_size - 20) {
                // pssh data length exceeds size of containing box
                return ERROR_MALFORMED;
            }

            pssh.data = new (std::nothrow) uint8_t[pssh.datalen];
            if (pssh.data == NULL) {
                return ERROR_MALFORMED;
            }
            ALOGV("allocated pssh @ %p", pssh.data);
            ssize_t requested = (ssize_t) pssh.datalen;
            if (mDataSource->readAt(data_offset + 24, pssh.data, requested) < requested) {
                delete[] pssh.data;
                return ERROR_IO;
            }
            mPssh.push_back(pssh);

            break;
        }

        case FOURCC("mdhd"):
        {
            *offset += chunk_size;

            if (chunk_data_size < 4 || mLastTrack == NULL) {
                return ERROR_MALFORMED;
            }

            uint8_t version;
            if (mDataSource->readAt(
                        data_offset, &version, sizeof(version))
                    < (ssize_t)sizeof(version)) {
                return ERROR_IO;
            }

            off64_t timescale_offset;

            if (version == 1) {
                timescale_offset = data_offset + 4 + 16;
            } else if (version == 0) {
                timescale_offset = data_offset + 4 + 8;
            } else {
                return ERROR_IO;
            }

            uint32_t timescale;
            if (mDataSource->readAt(
                        timescale_offset, &timescale, sizeof(timescale))
                    < (ssize_t)sizeof(timescale)) {
                return ERROR_IO;
            }

            if (!timescale) {
                ALOGE("timescale should not be ZERO.");
                return ERROR_MALFORMED;
            }

            mLastTrack->timescale = ntohl(timescale);

            // 14496-12 says all ones means indeterminate, but some files seem to use
            // 0 instead. We treat both the same.
            int64_t duration = 0;
            if (version == 1) {
                if (mDataSource->readAt(
                            timescale_offset + 4, &duration, sizeof(duration))
                        < (ssize_t)sizeof(duration)) {
                    return ERROR_IO;
                }
                if (duration != -1) {
                    duration = ntoh64(duration);
                }
            } else {
                uint32_t duration32;
                if (mDataSource->readAt(
                            timescale_offset + 4, &duration32, sizeof(duration32))
                        < (ssize_t)sizeof(duration32)) {
                    return ERROR_IO;
                }
                if (duration32 != 0xffffffff) {
                    duration = ntohl(duration32);
                }
            }
            if (duration != 0 && mLastTrack->timescale != 0) {
                long double durationUs = ((long double)duration * 1000000) / mLastTrack->timescale;
                if (durationUs < 0 || durationUs > INT64_MAX) {
                    ALOGE("cannot represent %lld * 1000000 / %lld in 64 bits",
                          (long long) duration, (long long) mLastTrack->timescale);
                    return ERROR_MALFORMED;
                }
                AMediaFormat_setInt64(mLastTrack->meta, AMEDIAFORMAT_KEY_DURATION, durationUs);
            }

            uint8_t lang[2];
            off64_t lang_offset;
            if (version == 1) {
                lang_offset = timescale_offset + 4 + 8;
            } else if (version == 0) {
                lang_offset = timescale_offset + 4 + 4;
            } else {
                return ERROR_IO;
            }

            if (mDataSource->readAt(lang_offset, &lang, sizeof(lang))
                    < (ssize_t)sizeof(lang)) {
                return ERROR_IO;
            }

            // To get the ISO-639-2/T three character language code
            // 1 bit pad followed by 3 5-bits characters. Each character
            // is packed as the difference between its ASCII value and 0x60.
            char lang_code[4];
            lang_code[0] = ((lang[0] >> 2) & 0x1f) + 0x60;
            lang_code[1] = ((lang[0] & 0x3) << 3 | (lang[1] >> 5)) + 0x60;
            lang_code[2] = (lang[1] & 0x1f) + 0x60;
            lang_code[3] = '\0';

            AMediaFormat_setString(mLastTrack->meta, AMEDIAFORMAT_KEY_LANGUAGE, lang_code);

            break;
        }

        case FOURCC("stsd"):
        {
            uint8_t buffer[8];
            if (chunk_data_size < (off64_t)sizeof(buffer)) {
                return ERROR_MALFORMED;
            }

            if (mDataSource->readAt(
                        data_offset, buffer, 8) < 8) {
                return ERROR_IO;
            }

            if (U32_AT(buffer) != 0) {
                // Should be version 0, flags 0.
                return ERROR_MALFORMED;
            }

            uint32_t entry_count = U32_AT(&buffer[4]);

            if (entry_count > 1) {
                // For 3GPP timed text, there could be multiple tx3g boxes contain
                // multiple text display formats. These formats will be used to
                // display the timed text.
                // For encrypted files, there may also be more than one entry.
                const char *mime;

                if (mLastTrack == NULL)
                    return ERROR_MALFORMED;

                CHECK(AMediaFormat_getString(mLastTrack->meta, AMEDIAFORMAT_KEY_MIME, &mime));
                if (strcasecmp(mime, MEDIA_MIMETYPE_TEXT_3GPP) &&
                        strcasecmp(mime, "application/octet-stream")) {
                    // For now we only support a single type of media per track.
                    mLastTrack->skipTrack = true;
                    *offset += chunk_size;
                    break;
                }
            }
            off64_t stop_offset = *offset + chunk_size;
            *offset = data_offset + 8;
            for (uint32_t i = 0; i < entry_count; ++i) {
                status_t err = parseChunk(offset, depth + 1);
                if (err != OK) {
                    return err;
                }
            }

            if (*offset != stop_offset) {
                return ERROR_MALFORMED;
            }
            break;
        }
        case FOURCC("mett"):
        {
            *offset += chunk_size;

            if (mLastTrack == NULL)
                return ERROR_MALFORMED;

            auto buffer = heapbuffer<uint8_t>(chunk_data_size);
            if (buffer.get() == NULL) {
                return NO_MEMORY;
            }

            if (mDataSource->readAt(
                        data_offset, buffer.get(), chunk_data_size) < chunk_data_size) {
                return ERROR_IO;
            }

            // Prior to API 29, the metadata track was not compliant with ISO/IEC
            // 14496-12-2015. This led to some ISO-compliant parsers failing to read the
            // metatrack. As of API 29 and onwards, a change was made to metadata track to
            // make it compliant with the standard. The workaround is to write the
            // null-terminated mime_format string twice. This allows compliant parsers to
            // read the missing reserved, data_reference_index, and content_encoding fields
            // from the first mime_type string. The actual mime_format field would then be
            // read correctly from the second string. The non-compliant Android frameworks
            // from API 28 and earlier would still be able to read the mime_format correctly
            // as it would only read the first null-terminated mime_format string. To enable
            // reading metadata tracks generated from both the non-compliant and compliant
            // formats, a check needs to be done to see which format is used.
            int null_pos = 0;
            const unsigned char *str = buffer.get();
            while (null_pos < chunk_data_size) {
              if (*(str + null_pos) == '\0') {
                break;
              }
              ++null_pos;
            }

            if (null_pos == chunk_data_size - 1) {
              // This is not a standard ompliant metadata track.
              String8 mimeFormat((const char *)(buffer.get()), chunk_data_size);
              AMediaFormat_setString(mLastTrack->meta,
                  AMEDIAFORMAT_KEY_MIME, mimeFormat.string());
            } else {
              // This is a standard compliant metadata track.
              String8 contentEncoding((const char *)(buffer.get() + 8));
              String8 mimeFormat((const char *)(buffer.get() + 8 + contentEncoding.size() + 1),
                  chunk_data_size - 8 - contentEncoding.size() - 1);
              AMediaFormat_setString(mLastTrack->meta,
                  AMEDIAFORMAT_KEY_MIME, mimeFormat.string());
            }
            break;
        }

        case FOURCC("mp4a"):
        case FOURCC("enca"):
        case FOURCC("samr"):
        case FOURCC("sawb"):
        case FOURCC("Opus"):
        case FOURCC("twos"):
        case FOURCC("sowt"):
        case FOURCC("alac"):
        case FOURCC("fLaC"):
        case FOURCC(".mp3"):
        case 0x6D730055: // "ms U" mp3 audio
        {
            if (mIsQT && depth >= 1 && mPath[depth - 1] == FOURCC("wave")) {

                if (chunk_type == FOURCC("alac")) {
                    off64_t offsetTmp = *offset;
                    status_t err = parseALACSampleEntry(&offsetTmp);
                    if (err != OK) {
                        ALOGE("parseALACSampleEntry err:%d Line:%d", err, __LINE__);
                        return err;
                    }
                }

                // Ignore all atoms embedded in QT wave atom
                ALOGV("Ignore all atoms embedded in QT wave atom");
                *offset += chunk_size;
                break;
            }

            uint8_t buffer[8 + 20];
            if (chunk_data_size < (ssize_t)sizeof(buffer)) {
                // Basic AudioSampleEntry size.
                return ERROR_MALFORMED;
            }

            if (mDataSource->readAt(
                        data_offset, buffer, sizeof(buffer)) < (ssize_t)sizeof(buffer)) {
                return ERROR_IO;
            }

            uint16_t data_ref_index __unused = U16_AT(&buffer[6]);
            uint16_t version = U16_AT(&buffer[8]);
            uint32_t num_channels = U16_AT(&buffer[16]);

            uint16_t sample_size = U16_AT(&buffer[18]);
            uint32_t sample_rate = U32_AT(&buffer[24]) >> 16;

            if (mLastTrack == NULL)
                return ERROR_MALFORMED;

            off64_t stop_offset = *offset + chunk_size;
            *offset = data_offset + sizeof(buffer);

            if (mIsQT) {
                if (version == 1) {
                    if (mDataSource->readAt(*offset, buffer, 16) < 16) {
                        return ERROR_IO;
                    }

#if 0
                    U32_AT(buffer);  // samples per packet
                    U32_AT(&buffer[4]);  // bytes per packet
                    U32_AT(&buffer[8]);  // bytes per frame
                    U32_AT(&buffer[12]);  // bytes per sample
#endif
                    *offset += 16;
                } else if (version == 2) {
                    uint8_t v2buffer[36];
                    if (mDataSource->readAt(*offset, v2buffer, 36) < 36) {
                        return ERROR_IO;
                    }

#if 0
                    U32_AT(v2buffer);  // size of struct only
                    sample_rate = (uint32_t)U64_AT(&v2buffer[4]);  // audio sample rate
                    num_channels = U32_AT(&v2buffer[12]);  // num audio channels
                    U32_AT(&v2buffer[16]);  // always 0x7f000000
                    sample_size = (uint16_t)U32_AT(&v2buffer[20]);  // const bits per channel
                    U32_AT(&v2buffer[24]);  // format specifc flags
                    U32_AT(&v2buffer[28]);  // const bytes per audio packet
                    U32_AT(&v2buffer[32]);  // const LPCM frames per audio packet
#endif
                    *offset += 36;
                }
            }

            if (chunk_type != FOURCC("enca")) {
                // if the chunk type is enca, we'll get the type from the frma box later
                AMediaFormat_setString(mLastTrack->meta,
                        AMEDIAFORMAT_KEY_MIME, FourCC2MIME(chunk_type));
                AdjustChannelsAndRate(chunk_type, &num_channels, &sample_rate);

                if (!strcasecmp(MEDIA_MIMETYPE_AUDIO_RAW, FourCC2MIME(chunk_type))) {
                    AMediaFormat_setInt32(mLastTrack->meta,
                            AMEDIAFORMAT_KEY_BITS_PER_SAMPLE, sample_size);
                    if (chunk_type == FOURCC("twos")) {
                        AMediaFormat_setInt32(mLastTrack->meta,
                                AMEDIAFORMAT_KEY_PCM_BIG_ENDIAN, 1);
                    }
                }
            }
            ALOGV("*** coding='%s' %d channels, size %d, rate %d\n",
                   chunk, num_channels, sample_size, sample_rate);
            AMediaFormat_setInt32(mLastTrack->meta, AMEDIAFORMAT_KEY_CHANNEL_COUNT, num_channels);
            AMediaFormat_setInt32(mLastTrack->meta, AMEDIAFORMAT_KEY_SAMPLE_RATE, sample_rate);

            if (chunk_type == FOURCC("Opus")) {
                uint8_t opusInfo[AOPUS_OPUSHEAD_MAXSIZE];
                data_offset += sizeof(buffer);
                size_t opusInfoSize = chunk_data_size - sizeof(buffer);

                if (opusInfoSize < AOPUS_OPUSHEAD_MINSIZE ||
                    opusInfoSize > AOPUS_OPUSHEAD_MAXSIZE) {
                    return ERROR_MALFORMED;
                }
                // Read Opus Header
                if (mDataSource->readAt(
                        data_offset, opusInfo, opusInfoSize) < opusInfoSize) {
                    return ERROR_IO;
                }

                // OpusHeader must start with this magic sequence, overwrite first 8 bytes
                // http://wiki.xiph.org/OggOpus#ID_Header
                strncpy((char *)opusInfo, "OpusHead", 8);

                // Version shall be 0 as per mp4 Opus Specific Box
                // (https://opus-codec.org/docs/opus_in_isobmff.html#4.3.2)
                if (opusInfo[8]) {
                    return ERROR_MALFORMED;
                }
                // Force version to 1 as per OpusHead definition
                // (http://wiki.xiph.org/OggOpus#ID_Header)
                opusInfo[8] = 1;

                // Read Opus Specific Box values
                size_t opusOffset = 10;
                uint16_t pre_skip = U16_AT(&opusInfo[opusOffset]);
                uint32_t sample_rate = U32_AT(&opusInfo[opusOffset + 2]);
                uint16_t out_gain = U16_AT(&opusInfo[opusOffset + 6]);

                // Convert Opus Specific Box values. ParseOpusHeader expects
                // the values in LE, however MP4 stores these values as BE
                // https://opus-codec.org/docs/opus_in_isobmff.html#4.3.2
                memcpy(&opusInfo[opusOffset], &pre_skip, sizeof(pre_skip));
                memcpy(&opusInfo[opusOffset + 2], &sample_rate, sizeof(sample_rate));
                memcpy(&opusInfo[opusOffset + 6], &out_gain, sizeof(out_gain));

                static const int64_t kSeekPreRollNs = 80000000;  // Fixed 80 msec
                static const int32_t kOpusSampleRate = 48000;
                int64_t codecDelay = pre_skip * 1000000000ll / kOpusSampleRate;

                AMediaFormat_setBuffer(mLastTrack->meta,
                            AMEDIAFORMAT_KEY_CSD_0, opusInfo, opusInfoSize);
                AMediaFormat_setBuffer(mLastTrack->meta,
                        AMEDIAFORMAT_KEY_CSD_1, &codecDelay, sizeof(codecDelay));
                AMediaFormat_setBuffer(mLastTrack->meta,
                        AMEDIAFORMAT_KEY_CSD_2, &kSeekPreRollNs, sizeof(kSeekPreRollNs));

                data_offset += opusInfoSize;
                *offset = data_offset;
                CHECK_EQ(*offset, stop_offset);
            }

            if (!mIsQT && chunk_type == FOURCC("alac")) {
                data_offset += sizeof(buffer);

                status_t err = parseALACSampleEntry(&data_offset);
                if (err != OK) {
                    ALOGE("parseALACSampleEntry err:%d Line:%d", err, __LINE__);
                    return err;
                }
                *offset = data_offset;
                CHECK_EQ(*offset, stop_offset);
            }

            if (chunk_type == FOURCC("fLaC")) {

                // From https://github.com/xiph/flac/blob/master/doc/isoflac.txt
                // 4 for mime, 4 for blockType and BlockLen, 34 for metadata
                uint8_t flacInfo[4 + 4 + 34];
                // skipping dFla, version
                data_offset += sizeof(buffer) + 12;
                size_t flacOffset = 4;
                // Add flaC header mime type to CSD
                strncpy((char *)flacInfo, "fLaC", 4);
                if (mDataSource->readAt(
                        data_offset, flacInfo + flacOffset, sizeof(flacInfo) - flacOffset) <
                        (ssize_t)sizeof(flacInfo) - flacOffset) {
                    return ERROR_IO;
                }
                data_offset += sizeof(flacInfo) - flacOffset;

                AMediaFormat_setBuffer(mLastTrack->meta, AMEDIAFORMAT_KEY_CSD_0, flacInfo,
                                       sizeof(flacInfo));
                *offset = data_offset;
                CHECK_EQ(*offset, stop_offset);
            }

            while (*offset < stop_offset) {
                status_t err = parseChunk(offset, depth + 1);
                if (err != OK) {
                    return err;
                }
            }

            if (*offset != stop_offset) {
                return ERROR_MALFORMED;
            }
            break;
        }

        case FOURCC("mp4v"):
        case FOURCC("encv"):
        case FOURCC("s263"):
        case FOURCC("H263"):
        case FOURCC("h263"):
        case FOURCC("avc1"):
        case FOURCC("hvc1"):
        case FOURCC("hev1"):
        case FOURCC("av01"):
        {
            uint8_t buffer[78];
            if (chunk_data_size < (ssize_t)sizeof(buffer)) {
                // Basic VideoSampleEntry size.
                return ERROR_MALFORMED;
            }

            if (mDataSource->readAt(
                        data_offset, buffer, sizeof(buffer)) < (ssize_t)sizeof(buffer)) {
                return ERROR_IO;
            }

            uint16_t data_ref_index __unused = U16_AT(&buffer[6]);
            uint16_t width = U16_AT(&buffer[6 + 18]);
            uint16_t height = U16_AT(&buffer[6 + 20]);

            // The video sample is not standard-compliant if it has invalid dimension.
            // Use some default width and height value, and
            // let the decoder figure out the actual width and height (and thus
            // be prepared for INFO_FOMRAT_CHANGED event).
            if (width == 0)  width  = 352;
            if (height == 0) height = 288;

            // printf("*** coding='%s' width=%d height=%d\n",
            //        chunk, width, height);

            if (mLastTrack == NULL)
                return ERROR_MALFORMED;

            if (chunk_type != FOURCC("encv")) {
                // if the chunk type is encv, we'll get the type from the frma box later
                AMediaFormat_setString(mLastTrack->meta,
                        AMEDIAFORMAT_KEY_MIME, FourCC2MIME(chunk_type));
            }
            AMediaFormat_setInt32(mLastTrack->meta, AMEDIAFORMAT_KEY_WIDTH, width);
            AMediaFormat_setInt32(mLastTrack->meta, AMEDIAFORMAT_KEY_HEIGHT, height);

            off64_t stop_offset = *offset + chunk_size;
            *offset = data_offset + sizeof(buffer);
            while (*offset < stop_offset) {
                status_t err = parseChunk(offset, depth + 1);
                if (err != OK) {
                    return err;
                }
            }

            if (*offset != stop_offset) {
                return ERROR_MALFORMED;
            }
            break;
        }

        case FOURCC("stco"):
        case FOURCC("co64"):
        {
            if ((mLastTrack == NULL) || (mLastTrack->sampleTable == NULL)) {
                return ERROR_MALFORMED;
            }

            status_t err =
                mLastTrack->sampleTable->setChunkOffsetParams(
                        chunk_type, data_offset, chunk_data_size);

            *offset += chunk_size;

            if (err != OK) {
                return err;
            }

            break;
        }

        case FOURCC("stsc"):
        {
            if ((mLastTrack == NULL) || (mLastTrack->sampleTable == NULL))
                return ERROR_MALFORMED;

            status_t err =
                mLastTrack->sampleTable->setSampleToChunkParams(
                        data_offset, chunk_data_size);

            *offset += chunk_size;

            if (err != OK) {
                return err;
            }

            break;
        }

        case FOURCC("stsz"):
        case FOURCC("stz2"):
        {
            if ((mLastTrack == NULL) || (mLastTrack->sampleTable == NULL)) {
                return ERROR_MALFORMED;
            }

            status_t err =
                mLastTrack->sampleTable->setSampleSizeParams(
                        chunk_type, data_offset, chunk_data_size);

            *offset += chunk_size;

            if (err != OK) {
                return err;
            }

            adjustRawDefaultFrameSize();

            size_t max_size;
            err = mLastTrack->sampleTable->getMaxSampleSize(&max_size);

            if (err != OK) {
                return err;
            }

            if (max_size != 0) {
                // Assume that a given buffer only contains at most 10 chunks,
                // each chunk originally prefixed with a 2 byte length will
                // have a 4 byte header (0x00 0x00 0x00 0x01) after conversion,
                // and thus will grow by 2 bytes per chunk.
                if (max_size > SIZE_MAX - 10 * 2) {
                    ALOGE("max sample size too big: %zu", max_size);
                    return ERROR_MALFORMED;
                }
                AMediaFormat_setInt32(mLastTrack->meta,
                        AMEDIAFORMAT_KEY_MAX_INPUT_SIZE, max_size + 10 * 2);
            } else {
                // No size was specified. Pick a conservatively large size.
                uint32_t width, height;
                if (!AMediaFormat_getInt32(mLastTrack->meta,
                        AMEDIAFORMAT_KEY_WIDTH, (int32_t*)&width) ||
                    !AMediaFormat_getInt32(mLastTrack->meta,
                            AMEDIAFORMAT_KEY_HEIGHT,(int32_t*) &height)) {
                    ALOGE("No width or height, assuming worst case 1080p");
                    width = 1920;
                    height = 1080;
                } else {
                    // A resolution was specified, check that it's not too big. The values below
                    // were chosen so that the calculations below don't cause overflows, they're
                    // not indicating that resolutions up to 32kx32k are actually supported.
                    if (width > 32768 || height > 32768) {
                        ALOGE("can't support %u x %u video", width, height);
                        return ERROR_MALFORMED;
                    }
                }

                const char *mime;
                CHECK(AMediaFormat_getString(mLastTrack->meta, AMEDIAFORMAT_KEY_MIME, &mime));
                if (!strncmp(mime, "audio/", 6)) {
                    // for audio, use 128KB
                    max_size = 1024 * 128;
                } else if (!strcmp(mime, MEDIA_MIMETYPE_VIDEO_AVC)
                        || !strcmp(mime, MEDIA_MIMETYPE_VIDEO_HEVC)) {
                    // AVC & HEVC requires compression ratio of at least 2, and uses
                    // macroblocks
                    max_size = ((width + 15) / 16) * ((height + 15) / 16) * 192;
                } else {
                    // For all other formats there is no minimum compression
                    // ratio. Use compression ratio of 1.
                    max_size = width * height * 3 / 2;
                }
                // HACK: allow 10% overhead
                // TODO: read sample size from traf atom for fragmented MPEG4.
                max_size += max_size / 10;
                AMediaFormat_setInt32(mLastTrack->meta, AMEDIAFORMAT_KEY_MAX_INPUT_SIZE, max_size);
            }

            // NOTE: setting another piece of metadata invalidates any pointers (such as the
            // mimetype) previously obtained, so don't cache them.
            const char *mime;
            CHECK(AMediaFormat_getString(mLastTrack->meta, AMEDIAFORMAT_KEY_MIME, &mime));
            // Calculate average frame rate.
            if (!strncasecmp("video/", mime, 6)) {
                size_t nSamples = mLastTrack->sampleTable->countSamples();
                if (nSamples == 0) {
                    int32_t trackId;
                    if (AMediaFormat_getInt32(mLastTrack->meta,
                            AMEDIAFORMAT_KEY_TRACK_ID, &trackId)) {
                        for (size_t i = 0; i < mTrex.size(); i++) {
                            Trex *t = &mTrex.editItemAt(i);
                            if (t->track_ID == (uint32_t) trackId) {
                                if (t->default_sample_duration > 0) {
                                    int32_t frameRate =
                                            mLastTrack->timescale / t->default_sample_duration;
                                    AMediaFormat_setInt32(mLastTrack->meta,
                                            AMEDIAFORMAT_KEY_FRAME_RATE, frameRate);
                                }
                                break;
                            }
                        }
                    }
                } else {
                    int64_t durationUs;
                    if (AMediaFormat_getInt64(mLastTrack->meta,
                            AMEDIAFORMAT_KEY_DURATION, &durationUs)) {
                        if (durationUs > 0) {
                            int32_t frameRate = (nSamples * 1000000LL +
                                        (durationUs >> 1)) / durationUs;
                            AMediaFormat_setInt32(mLastTrack->meta,
                                    AMEDIAFORMAT_KEY_FRAME_RATE, frameRate);
                        }
                    }
                    ALOGV("setting frame count %zu", nSamples);
                    AMediaFormat_setInt32(mLastTrack->meta,
                            AMEDIAFORMAT_KEY_FRAME_COUNT, nSamples);
                }
            }

            break;
        }

        case FOURCC("stts"):
        {
            if ((mLastTrack == NULL) || (mLastTrack->sampleTable == NULL))
                return ERROR_MALFORMED;

            *offset += chunk_size;

            if (depth >= 1 && mPath[depth - 1] != FOURCC("stbl")) {
                char chunk[5];
                MakeFourCCString(mPath[depth - 1], chunk);
                ALOGW("stts's parent box (%s) is not stbl, skip it.", chunk);
                break;
            }

            status_t err =
                mLastTrack->sampleTable->setTimeToSampleParams(
                        data_offset, chunk_data_size);

            if (err != OK) {
                return err;
            }

            break;
        }

        case FOURCC("ctts"):
        {
            if ((mLastTrack == NULL) || (mLastTrack->sampleTable == NULL))
                return ERROR_MALFORMED;

            *offset += chunk_size;

            status_t err =
                mLastTrack->sampleTable->setCompositionTimeToSampleParams(
                        data_offset, chunk_data_size);

            if (err != OK) {
                return err;
            }

            break;
        }

        case FOURCC("stss"):
        {
            if ((mLastTrack == NULL) || (mLastTrack->sampleTable == NULL))
                return ERROR_MALFORMED;

            *offset += chunk_size;

            status_t err =
                mLastTrack->sampleTable->setSyncSampleParams(
                        data_offset, chunk_data_size);

            if (err != OK) {
                return err;
            }

            break;
        }

        // \xA9xyz
        case FOURCC("\251xyz"):
        {
            *offset += chunk_size;

            // Best case the total data length inside "\xA9xyz" box would
            // be 9, for instance "\xA9xyz" + "\x00\x05\x15\xc7" + "+0+0/",
            // where "\x00\x05" is the text string length with value = 5,
            // "\0x15\xc7" is the language code = en, and "+0+0/" is a
            // location (string) value with longitude = 0 and latitude = 0.
            // Since some devices encountered in the wild omit the trailing
            // slash, we'll allow that.
            if (chunk_data_size < 8) { // 8 instead of 9 to allow for missing /
                return ERROR_MALFORMED;
            }

            uint16_t len;
            if (!mDataSource->getUInt16(data_offset, &len)) {
                return ERROR_IO;
            }

            // allow "+0+0" without trailing slash
            if (len < 4 || len > chunk_data_size - 4) {
                return ERROR_MALFORMED;
            }
            // The location string following the language code is formatted
            // according to ISO 6709:2008 (https://en.wikipedia.org/wiki/ISO_6709).
            // Allocate 2 extra bytes, in case we need to add a trailing slash,
            // and to add a terminating 0.
            std::unique_ptr<char[]> buffer(new (std::nothrow) char[len+2]());
            if (!buffer) {
                return NO_MEMORY;
            }

            if (mDataSource->readAt(
                        data_offset + 4, &buffer[0], len) < len) {
                return ERROR_IO;
            }

            len = strlen(&buffer[0]);
            if (len < 4) {
                return ERROR_MALFORMED;
            }
            // Add a trailing slash if there wasn't one.
            if (buffer[len - 1] != '/') {
                buffer[len] = '/';
            }
            AMediaFormat_setString(mFileMetaData, AMEDIAFORMAT_KEY_LOCATION, &buffer[0]);
            break;
        }

        case FOURCC("esds"):
        {
            *offset += chunk_size;

            if (chunk_data_size < 4) {
                return ERROR_MALFORMED;
            }

            auto tmp = heapbuffer<uint8_t>(chunk_data_size);
            uint8_t *buffer = tmp.get();
            if (buffer == NULL) {
                return -ENOMEM;
            }

            if (mDataSource->readAt(
                        data_offset, buffer, chunk_data_size) < chunk_data_size) {
                return ERROR_IO;
            }

            if (U32_AT(buffer) != 0) {
                // Should be version 0, flags 0.
                return ERROR_MALFORMED;
            }

            if (mLastTrack == NULL)
                return ERROR_MALFORMED;

            AMediaFormat_setBuffer(mLastTrack->meta, 
                    AMEDIAFORMAT_KEY_ESDS, &buffer[4], chunk_data_size - 4);

            if (mPath.size() >= 2
                    && mPath[mPath.size() - 2] == FOURCC("mp4a")) {
                // Information from the ESDS must be relied on for proper
                // setup of sample rate and channel count for MPEG4 Audio.
                // The generic header appears to only contain generic
                // information...

                status_t err = updateAudioTrackInfoFromESDS_MPEG4Audio(
                        &buffer[4], chunk_data_size - 4);

                if (err != OK) {
                    return err;
                }
            }
            if (mPath.size() >= 2
                    && mPath[mPath.size() - 2] == FOURCC("mp4v")) {
                // Check if the video is MPEG2
                ESDS esds(&buffer[4], chunk_data_size - 4);

                uint8_t objectTypeIndication;
                if (esds.getObjectTypeIndication(&objectTypeIndication) == OK) {
                    if (objectTypeIndication >= 0x60 && objectTypeIndication <= 0x65) {
                        AMediaFormat_setString(mLastTrack->meta,
                                AMEDIAFORMAT_KEY_MIME, MEDIA_MIMETYPE_VIDEO_MPEG2);
                    }
                }
            }
            break;
        }

        case FOURCC("btrt"):
        {
            *offset += chunk_size;
            if (mLastTrack == NULL) {
                return ERROR_MALFORMED;
            }

            uint8_t buffer[12];
            if (chunk_data_size != sizeof(buffer)) {
                return ERROR_MALFORMED;
            }

            if (mDataSource->readAt(
                    data_offset, buffer, chunk_data_size) < chunk_data_size) {
                return ERROR_IO;
            }

            uint32_t maxBitrate = U32_AT(&buffer[4]);
            uint32_t avgBitrate = U32_AT(&buffer[8]);
            if (maxBitrate > 0 && maxBitrate < INT32_MAX) {
                AMediaFormat_setInt32(mLastTrack->meta,
                        AMEDIAFORMAT_KEY_MAX_BIT_RATE, (int32_t)maxBitrate);
            }
            if (avgBitrate > 0 && avgBitrate < INT32_MAX) {
                AMediaFormat_setInt32(mLastTrack->meta,
                        AMEDIAFORMAT_KEY_BIT_RATE, (int32_t)avgBitrate);
            }
            break;
        }

        case FOURCC("avcC"):
        {
            *offset += chunk_size;

            auto buffer = heapbuffer<uint8_t>(chunk_data_size);

            if (buffer.get() == NULL) {
                ALOGE("b/28471206");
                return NO_MEMORY;
            }

            if (mDataSource->readAt(
                        data_offset, buffer.get(), chunk_data_size) < chunk_data_size) {
                return ERROR_IO;
            }

            if (mLastTrack == NULL)
                return ERROR_MALFORMED;

            AMediaFormat_setBuffer(mLastTrack->meta, 
                    AMEDIAFORMAT_KEY_CSD_AVC, buffer.get(), chunk_data_size);

            break;
        }
        case FOURCC("hvcC"):
        {
            auto buffer = heapbuffer<uint8_t>(chunk_data_size);

            if (buffer.get() == NULL) {
                ALOGE("b/28471206");
                return NO_MEMORY;
            }

            if (mDataSource->readAt(
                        data_offset, buffer.get(), chunk_data_size) < chunk_data_size) {
                return ERROR_IO;
            }

            if (mLastTrack == NULL)
                return ERROR_MALFORMED;

            AMediaFormat_setBuffer(mLastTrack->meta, 
                    AMEDIAFORMAT_KEY_CSD_HEVC, buffer.get(), chunk_data_size);

            *offset += chunk_size;
            break;
        }
        case FOURCC("av1C"):
        {
            auto buffer = heapbuffer<uint8_t>(chunk_data_size);

            if (buffer.get() == NULL) {
                ALOGE("b/28471206");
                return NO_MEMORY;
            }

            if (mDataSource->readAt(
                        data_offset, buffer.get(), chunk_data_size) < chunk_data_size) {
                return ERROR_IO;
            }

            if (mLastTrack == NULL)
                return ERROR_MALFORMED;

            AMediaFormat_setBuffer(mLastTrack->meta,
                   AMEDIAFORMAT_KEY_CSD_0, buffer.get(), chunk_data_size);

            *offset += chunk_size;
            break;
        }
        case FOURCC("d263"):
        {
            *offset += chunk_size;
            /*
             * d263 contains a fixed 7 bytes part:
             *   vendor - 4 bytes
             *   version - 1 byte
             *   level - 1 byte
             *   profile - 1 byte
             * optionally, "d263" box itself may contain a 16-byte
             * bit rate box (bitr)
             *   average bit rate - 4 bytes
             *   max bit rate - 4 bytes
             */
            char buffer[23];
            if (chunk_data_size != 7 &&
                chunk_data_size != 23) {
                ALOGE("Incorrect D263 box size %lld", (long long)chunk_data_size);
                return ERROR_MALFORMED;
            }

            if (mDataSource->readAt(
                    data_offset, buffer, chunk_data_size) < chunk_data_size) {
                return ERROR_IO;
            }

            if (mLastTrack == NULL)
                return ERROR_MALFORMED;

            AMediaFormat_setBuffer(mLastTrack->meta,
                    AMEDIAFORMAT_KEY_D263, buffer, chunk_data_size);

            break;
        }

        case FOURCC("meta"):
        {
            off64_t stop_offset = *offset + chunk_size;
            *offset = data_offset;
            bool isParsingMetaKeys = underQTMetaPath(mPath, 2);
            if (!isParsingMetaKeys) {
                uint8_t buffer[4];
                if (chunk_data_size < (off64_t)sizeof(buffer)) {
                    *offset = stop_offset;
                    return ERROR_MALFORMED;
                }

                if (mDataSource->readAt(
                            data_offset, buffer, 4) < 4) {
                    *offset = stop_offset;
                    return ERROR_IO;
                }

                if (U32_AT(buffer) != 0) {
                    // Should be version 0, flags 0.

                    // If it's not, let's assume this is one of those
                    // apparently malformed chunks that don't have flags
                    // and completely different semantics than what's
                    // in the MPEG4 specs and skip it.
                    *offset = stop_offset;
                    return OK;
                }
                *offset +=  sizeof(buffer);
            }

            while (*offset < stop_offset) {
                status_t err = parseChunk(offset, depth + 1);
                if (err != OK) {
                    return err;
                }
            }

            if (*offset != stop_offset) {
                return ERROR_MALFORMED;
            }
            break;
        }

        case FOURCC("iloc"):
        case FOURCC("iinf"):
        case FOURCC("iprp"):
        case FOURCC("pitm"):
        case FOURCC("idat"):
        case FOURCC("iref"):
        case FOURCC("ipro"):
        {
            if (mIsHeif) {
                if (mItemTable == NULL) {
                    mItemTable = new ItemTable(mDataSource);
                }
                status_t err = mItemTable->parse(
                        chunk_type, data_offset, chunk_data_size);
                if (err != OK) {
                    return err;
                }
            }
            *offset += chunk_size;
            break;
        }

        case FOURCC("mean"):
        case FOURCC("name"):
        case FOURCC("data"):
        {
            *offset += chunk_size;

            if (mPath.size() == 6 && underMetaDataPath(mPath)) {
                status_t err = parseITunesMetaData(data_offset, chunk_data_size);

                if (err != OK) {
                    return err;
                }
            }

            break;
        }

        case FOURCC("mvhd"):
        {
            *offset += chunk_size;

            if (depth != 1) {
                ALOGE("mvhd: depth %d", depth);
                return ERROR_MALFORMED;
            }
            if (chunk_data_size < 32) {
                return ERROR_MALFORMED;
            }

            uint8_t header[32];
            if (mDataSource->readAt(
                        data_offset, header, sizeof(header))
                    < (ssize_t)sizeof(header)) {
                return ERROR_IO;
            }

            uint64_t creationTime;
            uint64_t duration = 0;
            if (header[0] == 1) {
                creationTime = U64_AT(&header[4]);
                mHeaderTimescale = U32_AT(&header[20]);
                duration = U64_AT(&header[24]);
                if (duration == 0xffffffffffffffff) {
                    duration = 0;
                }
            } else if (header[0] != 0) {
                return ERROR_MALFORMED;
            } else {
                creationTime = U32_AT(&header[4]);
                mHeaderTimescale = U32_AT(&header[12]);
                uint32_t d32 = U32_AT(&header[16]);
                if (d32 == 0xffffffff) {
                    d32 = 0;
                }
                duration = d32;
            }
            if (duration != 0 && mHeaderTimescale != 0 && duration < UINT64_MAX / 1000000) {
                AMediaFormat_setInt64(mFileMetaData,
                        AMEDIAFORMAT_KEY_DURATION, duration * 1000000 / mHeaderTimescale);
            }

            String8 s;
            if (convertTimeToDate(creationTime, &s)) {
                AMediaFormat_setString(mFileMetaData, AMEDIAFORMAT_KEY_DATE, s.string());
            }

            break;
        }

        case FOURCC("mehd"):
        {
            *offset += chunk_size;

            if (chunk_data_size < 8) {
                return ERROR_MALFORMED;
            }

            uint8_t flags[4];
            if (mDataSource->readAt(
                        data_offset, flags, sizeof(flags))
                    < (ssize_t)sizeof(flags)) {
                return ERROR_IO;
            }

            uint64_t duration = 0;
            if (flags[0] == 1) {
                // 64 bit
                if (chunk_data_size < 12) {
                    return ERROR_MALFORMED;
                }
                mDataSource->getUInt64(data_offset + 4, &duration);
                if (duration == 0xffffffffffffffff) {
                    duration = 0;
                }
            } else if (flags[0] == 0) {
                // 32 bit
                uint32_t d32;
                mDataSource->getUInt32(data_offset + 4, &d32);
                if (d32 == 0xffffffff) {
                    d32 = 0;
                }
                duration = d32;
            } else {
                return ERROR_MALFORMED;
            }

            if (duration != 0 && mHeaderTimescale != 0) {
                AMediaFormat_setInt64(mFileMetaData,
                        AMEDIAFORMAT_KEY_DURATION, duration * 1000000 / mHeaderTimescale);
            }

            break;
        }

        case FOURCC("mdat"):
        {
            mMdatFound = true;

            *offset += chunk_size;
            break;
        }

        case FOURCC("hdlr"):
        {
            *offset += chunk_size;

            if (underQTMetaPath(mPath, 3)) {
                break;
            }

            uint32_t buffer;
            if (mDataSource->readAt(
                        data_offset + 8, &buffer, 4) < 4) {
                return ERROR_IO;
            }

            uint32_t type = ntohl(buffer);
            // For the 3GPP file format, the handler-type within the 'hdlr' box
            // shall be 'text'. We also want to support 'sbtl' handler type
            // for a practical reason as various MPEG4 containers use it.
            if (type == FOURCC("text") || type == FOURCC("sbtl")) {
                if (mLastTrack != NULL) {
                    AMediaFormat_setString(mLastTrack->meta,
                            AMEDIAFORMAT_KEY_MIME, MEDIA_MIMETYPE_TEXT_3GPP);
                }
            }

            break;
        }

        case FOURCC("keys"):
        {
            *offset += chunk_size;

            if (underQTMetaPath(mPath, 3)) {
                status_t err = parseQTMetaKey(data_offset, chunk_data_size);
                if (err != OK) {
                    return err;
                }
            }
            break;
        }

        case FOURCC("trex"):
        {
            *offset += chunk_size;

            if (chunk_data_size < 24) {
                return ERROR_IO;
            }
            Trex trex;
            if (!mDataSource->getUInt32(data_offset + 4, &trex.track_ID) ||
                !mDataSource->getUInt32(data_offset + 8, &trex.default_sample_description_index) ||
                !mDataSource->getUInt32(data_offset + 12, &trex.default_sample_duration) ||
                !mDataSource->getUInt32(data_offset + 16, &trex.default_sample_size) ||
                !mDataSource->getUInt32(data_offset + 20, &trex.default_sample_flags)) {
                return ERROR_IO;
            }
            mTrex.add(trex);
            break;
        }

        case FOURCC("tx3g"):
        {
            if (mLastTrack == NULL)
                return ERROR_MALFORMED;

            // complain about ridiculous chunks
            if (chunk_size > kMaxAtomSize) {
                return ERROR_MALFORMED;
            }

            // complain about empty atoms
            if (chunk_data_size <= 0) {
                ALOGE("b/124330204");
                android_errorWriteLog(0x534e4554, "124330204");
                return ERROR_MALFORMED;
            }

            // should fill buffer based on "data_offset" and "chunk_data_size"
            // instead of *offset and chunk_size;
            // but we've been feeding the extra data to consumers for multiple releases and
            // if those apps are compensating for it, we'd break them with such a change
            //

            if (mLastTrack->mTx3gSize - mLastTrack->mTx3gFilled < chunk_size) {
                size_t growth = kTx3gGrowth;
                if (growth < chunk_size) {
                    growth = chunk_size;
                }
                // although this disallows 2 tx3g atoms of nearly kMaxAtomSize...
                if ((uint64_t) mLastTrack->mTx3gSize + growth > kMaxAtomSize) {
                    ALOGE("b/124330204 - too much space");
                    android_errorWriteLog(0x534e4554, "124330204");
                    return ERROR_MALFORMED;
                }
                uint8_t *updated = (uint8_t *)realloc(mLastTrack->mTx3gBuffer,
                                                mLastTrack->mTx3gSize + growth);
                if (updated == NULL) {
                    return ERROR_MALFORMED;
                }
                mLastTrack->mTx3gBuffer = updated;
                mLastTrack->mTx3gSize += growth;
            }

            if ((size_t)(mDataSource->readAt(*offset,
                                             mLastTrack->mTx3gBuffer + mLastTrack->mTx3gFilled,
                                             chunk_size))
                    < chunk_size) {

                // advance read pointer so we don't end up reading this again
                *offset += chunk_size;
                return ERROR_IO;
            }

            mLastTrack->mTx3gFilled += chunk_size;
            *offset += chunk_size;
            break;
        }

        case FOURCC("covr"):
        {
            *offset += chunk_size;

            ALOGV("chunk_data_size = %" PRId64 " and data_offset = %" PRId64,
                  chunk_data_size, data_offset);

            if (chunk_data_size < 0 || static_cast<uint64_t>(chunk_data_size) >= SIZE_MAX - 1) {
                return ERROR_MALFORMED;
            }
            auto buffer = heapbuffer<uint8_t>(chunk_data_size);
            if (buffer.get() == NULL) {
                ALOGE("b/28471206");
                return NO_MEMORY;
            }
            if (mDataSource->readAt(
                data_offset, buffer.get(), chunk_data_size) != (ssize_t)chunk_data_size) {
                return ERROR_IO;
            }
            const int kSkipBytesOfDataBox = 16;
            if (chunk_data_size <= kSkipBytesOfDataBox) {
                return ERROR_MALFORMED;
            }

            AMediaFormat_setBuffer(mFileMetaData,
                AMEDIAFORMAT_KEY_ALBUMART,
                buffer.get() + kSkipBytesOfDataBox, chunk_data_size - kSkipBytesOfDataBox);

            break;
        }

        case FOURCC("colr"):
        {
            *offset += chunk_size;
            // this must be in a VisualSampleEntry box under the Sample Description Box ('stsd')
            // ignore otherwise
            if (depth >= 2 && mPath[depth - 2] == FOURCC("stsd")) {
                status_t err = parseColorInfo(data_offset, chunk_data_size);
                if (err != OK) {
                    return err;
                }
            }

            break;
        }

        case FOURCC("titl"):
        case FOURCC("perf"):
        case FOURCC("auth"):
        case FOURCC("gnre"):
        case FOURCC("albm"):
        case FOURCC("yrrc"):
        {
            *offset += chunk_size;

            status_t err = parse3GPPMetaData(data_offset, chunk_data_size, depth);

            if (err != OK) {
                return err;
            }

            break;
        }

        case FOURCC("ID32"):
        {
            *offset += chunk_size;

            if (chunk_data_size < 6) {
                return ERROR_MALFORMED;
            }

            parseID3v2MetaData(data_offset + 6);

            break;
        }

        case FOURCC("----"):
        {
            mLastCommentMean.clear();
            mLastCommentName.clear();
            mLastCommentData.clear();
            *offset += chunk_size;
            break;
        }

        case FOURCC("sidx"):
        {
            status_t err = parseSegmentIndex(data_offset, chunk_data_size);
            if (err != OK) {
                return err;
            }
            *offset += chunk_size;
            return UNKNOWN_ERROR; // stop parsing after sidx
        }

        case FOURCC("ac-3"):
        {
            *offset += chunk_size;
            // bypass ac-3 if parse fail
            if (parseAC3SpecificBox(data_offset) != OK) {
                if (mLastTrack != NULL) {
                    ALOGW("Fail to parse ac-3");
                    mLastTrack->skipTrack = true;
                }
            }
            return OK;
        }

        case FOURCC("ec-3"):
        {
            *offset += chunk_size;
            // bypass ec-3 if parse fail
            if (parseEAC3SpecificBox(data_offset) != OK) {
                if (mLastTrack != NULL) {
                    ALOGW("Fail to parse ec-3");
                    mLastTrack->skipTrack = true;
                }
            }
            return OK;
        }

        case FOURCC("ac-4"):
        {
            *offset += chunk_size;
            // bypass ac-4 if parse fail
            if (parseAC4SpecificBox(data_offset) != OK) {
                if (mLastTrack != NULL) {
                    ALOGW("Fail to parse ac-4");
                    mLastTrack->skipTrack = true;
                }
            }
            return OK;
        }

        case FOURCC("ftyp"):
        {
            if (chunk_data_size < 8 || depth != 0) {
                return ERROR_MALFORMED;
            }

            off64_t stop_offset = *offset + chunk_size;
            uint32_t numCompatibleBrands = (chunk_data_size - 8) / 4;
            std::set<uint32_t> brandSet;
            for (size_t i = 0; i < numCompatibleBrands + 2; ++i) {
                if (i == 1) {
                    // Skip this index, it refers to the minorVersion,
                    // not a brand.
                    continue;
                }

                uint32_t brand;
                if (mDataSource->readAt(data_offset + 4 * i, &brand, 4) < 4) {
                    return ERROR_MALFORMED;
                }

                brand = ntohl(brand);
                brandSet.insert(brand);
            }

            if (brandSet.count(FOURCC("qt  ")) > 0) {
                mIsQT = true;
            } else {
                if (brandSet.count(FOURCC("mif1")) > 0
                 && brandSet.count(FOURCC("heic")) > 0) {
                    ALOGV("identified HEIF image");

                    mIsHeif = true;
                    brandSet.erase(FOURCC("mif1"));
                    brandSet.erase(FOURCC("heic"));
                }

                if (!brandSet.empty()) {
                    // This means that the file should have moov box.
                    // It could be any iso files (mp4, heifs, etc.)
                    mHasMoovBox = true;
                    if (mIsHeif) {
                        ALOGV("identified HEIF image with other tracks");
                    }
                }
            }

            *offset = stop_offset;

            break;
        }

        default:
        {
            // check if we're parsing 'ilst' for meta keys
            // if so, treat type as a number (key-id).
            if (underQTMetaPath(mPath, 3)) {
                status_t err = parseQTMetaVal(chunk_type, data_offset, chunk_data_size);
                if (err != OK) {
                    return err;
                }
            }

            *offset += chunk_size;
            break;
        }
    }

    return OK;
}

status_t MPEG4Extractor::parseChannelCountSampleRate(
        off64_t *offset, uint16_t *channelCount, uint16_t *sampleRate) {
    // skip 16 bytes:
    //  + 6-byte reserved,
    //  + 2-byte data reference index,
    //  + 8-byte reserved
    *offset += 16;
    if (!mDataSource->getUInt16(*offset, channelCount)) {
        ALOGE("MPEG4Extractor: error while reading sample entry box: cannot read channel count");
        return ERROR_MALFORMED;
    }
    // skip 8 bytes:
    //  + 2-byte channelCount,
    //  + 2-byte sample size,
    //  + 4-byte reserved
    *offset += 8;
    if (!mDataSource->getUInt16(*offset, sampleRate)) {
        ALOGE("MPEG4Extractor: error while reading sample entry box: cannot read sample rate");
        return ERROR_MALFORMED;
    }
    // skip 4 bytes:
    //  + 2-byte sampleRate,
    //  + 2-byte reserved
    *offset += 4;
    return OK;
}

status_t MPEG4Extractor::parseAC4SpecificBox(off64_t offset) {
    if (mLastTrack == NULL) {
        return ERROR_MALFORMED;
    }

    uint16_t sampleRate, channelCount;
    status_t status;
    if ((status = parseChannelCountSampleRate(&offset, &channelCount, &sampleRate)) != OK) {
        return status;
    }
    uint32_t size;
    // + 4-byte size
    // + 4-byte type
    // + 3-byte payload
    const uint32_t kAC4MinimumBoxSize = 4 + 4 + 3;
    if (!mDataSource->getUInt32(offset, &size) || size < kAC4MinimumBoxSize) {
        ALOGE("MPEG4Extractor: error while reading ac-4 block: cannot read specific box size");
        return ERROR_MALFORMED;
    }

    // + 4-byte size
    offset += 4;
    uint32_t type;
    if (!mDataSource->getUInt32(offset, &type) || type != FOURCC("dac4")) {
        ALOGE("MPEG4Extractor: error while reading ac-4 specific block: header not dac4");
        return ERROR_MALFORMED;
    }

    // + 4-byte type
    offset += 4;
    const uint32_t kAC4SpecificBoxPayloadSize = 1176;
    uint8_t chunk[kAC4SpecificBoxPayloadSize];
    ssize_t dsiSize = size - 8; // size of box - size and type fields
    if (dsiSize >= (ssize_t)kAC4SpecificBoxPayloadSize ||
        mDataSource->readAt(offset, chunk, dsiSize) != dsiSize) {
        ALOGE("MPEG4Extractor: error while reading ac-4 specific block: bitstream fields");
        return ERROR_MALFORMED;
    }
    // + size-byte payload
    offset += dsiSize;
    ABitReader br(chunk, dsiSize);
    AC4DSIParser parser(br);
    if (!parser.parse()){
        ALOGE("MPEG4Extractor: error while parsing ac-4 specific block");
        return ERROR_MALFORMED;
    }

    AMediaFormat_setString(mLastTrack->meta, AMEDIAFORMAT_KEY_MIME, MEDIA_MIMETYPE_AUDIO_AC4);
    AMediaFormat_setInt32(mLastTrack->meta, AMEDIAFORMAT_KEY_CHANNEL_COUNT, channelCount);
    AMediaFormat_setInt32(mLastTrack->meta, AMEDIAFORMAT_KEY_SAMPLE_RATE, sampleRate);

    AudioPresentationCollection presentations;
    // translate the AC4 presentation information to audio presentations for this track
    AC4DSIParser::AC4Presentations ac4Presentations = parser.getPresentations();
    if (!ac4Presentations.empty()) {
        for (const auto& ac4Presentation : ac4Presentations) {
            auto& presentation = ac4Presentation.second;
            if (!presentation.mEnabled) {
                continue;
            }
            AudioPresentationV1 ap;
            ap.mPresentationId = presentation.mGroupIndex;
            ap.mProgramId = presentation.mProgramID;
            ap.mLanguage = presentation.mLanguage;
            if (presentation.mPreVirtualized) {
                ap.mMasteringIndication = MASTERED_FOR_HEADPHONE;
            } else {
                switch (presentation.mChannelMode) {
                    case AC4Parser::AC4Presentation::kChannelMode_Mono:
                    case AC4Parser::AC4Presentation::kChannelMode_Stereo:
                        ap.mMasteringIndication = MASTERED_FOR_STEREO;
                        break;
                    case AC4Parser::AC4Presentation::kChannelMode_3_0:
                    case AC4Parser::AC4Presentation::kChannelMode_5_0:
                    case AC4Parser::AC4Presentation::kChannelMode_5_1:
                    case AC4Parser::AC4Presentation::kChannelMode_7_0_34:
                    case AC4Parser::AC4Presentation::kChannelMode_7_1_34:
                    case AC4Parser::AC4Presentation::kChannelMode_7_0_52:
                    case AC4Parser::AC4Presentation::kChannelMode_7_1_52:
                        ap.mMasteringIndication = MASTERED_FOR_SURROUND;
                        break;
                    case AC4Parser::AC4Presentation::kChannelMode_7_0_322:
                    case AC4Parser::AC4Presentation::kChannelMode_7_1_322:
                    case AC4Parser::AC4Presentation::kChannelMode_7_0_4:
                    case AC4Parser::AC4Presentation::kChannelMode_7_1_4:
                    case AC4Parser::AC4Presentation::kChannelMode_9_0_4:
                    case AC4Parser::AC4Presentation::kChannelMode_9_1_4:
                    case AC4Parser::AC4Presentation::kChannelMode_22_2:
                        ap.mMasteringIndication = MASTERED_FOR_3D;
                        break;
                    default:
                        ALOGE("Invalid channel mode in AC4 presentation");
                        return ERROR_MALFORMED;
                }
            }

            ap.mAudioDescriptionAvailable = (presentation.mContentClassifier ==
                    AC4Parser::AC4Presentation::kVisuallyImpaired);
            ap.mSpokenSubtitlesAvailable = (presentation.mContentClassifier ==
                    AC4Parser::AC4Presentation::kVoiceOver);
            ap.mDialogueEnhancementAvailable = presentation.mHasDialogEnhancements;
            if (!ap.mLanguage.empty()) {
                ap.mLabels.emplace(ap.mLanguage, presentation.mDescription);
            }
            presentations.push_back(std::move(ap));
        }
    }

    if (presentations.empty()) {
        // Clear audio presentation info in metadata.
        AMediaFormat_setBuffer(
                mLastTrack->meta, AMEDIAFORMAT_KEY_AUDIO_PRESENTATION_INFO, nullptr, 0);
    } else {
        std::ostringstream outStream(std::ios::out);
        serializeAudioPresentations(presentations, &outStream);
        AMediaFormat_setBuffer(
                mLastTrack->meta, AMEDIAFORMAT_KEY_AUDIO_PRESENTATION_INFO,
                outStream.str().data(), outStream.str().size());
    }
    return OK;
}

status_t MPEG4Extractor::parseEAC3SpecificBox(off64_t offset) {
    if (mLastTrack == NULL) {
        return ERROR_MALFORMED;
    }

    uint16_t sampleRate, channels;
    status_t status;
    if ((status = parseChannelCountSampleRate(&offset, &channels, &sampleRate)) != OK) {
        return status;
    }
    uint32_t size;
    // + 4-byte size
    // + 4-byte type
    // + 3-byte payload
    const uint32_t kEAC3SpecificBoxMinSize = 11;
    // 13 + 3 + (8 * (2 + 5 + 5 + 3 + 1 + 3 + 4 + (14 * 9 + 1))) bits == 152 bytes theoretical max
    // calculated from the required bits read below as well as the maximum number of independent
    // and dependant sub streams you can have
    const uint32_t kEAC3SpecificBoxMaxSize = 152;
    if (!mDataSource->getUInt32(offset, &size) ||
        size < kEAC3SpecificBoxMinSize ||
        size > kEAC3SpecificBoxMaxSize) {
        ALOGE("MPEG4Extractor: error while reading eac-3 block: cannot read specific box size");
        return ERROR_MALFORMED;
    }

    offset += 4;
    uint32_t type;
    if (!mDataSource->getUInt32(offset, &type) || type != FOURCC("dec3")) {
        ALOGE("MPEG4Extractor: error while reading eac-3 specific block: header not dec3");
        return ERROR_MALFORMED;
    }

    offset += 4;
    uint8_t* chunk = new (std::nothrow) uint8_t[size];
    if (chunk == NULL) {
        return ERROR_MALFORMED;
    }

    if (mDataSource->readAt(offset, chunk, size) != (ssize_t)size) {
        ALOGE("MPEG4Extractor: error while reading eac-3 specific block: bitstream fields");
        delete[] chunk;
        return ERROR_MALFORMED;
    }

    ABitReader br(chunk, size);
    static const unsigned channelCountTable[] = {2, 1, 2, 3, 3, 4, 4, 5};
    static const unsigned sampleRateTable[] = {48000, 44100, 32000};

    if (br.numBitsLeft() < 16) {
        delete[] chunk;
        return ERROR_MALFORMED;
    }
    unsigned data_rate = br.getBits(13);
    ALOGV("EAC3 data rate = %d", data_rate);

    unsigned num_ind_sub = br.getBits(3) + 1;
    ALOGV("EAC3 independant substreams = %d", num_ind_sub);
    if (br.numBitsLeft() < (num_ind_sub * 23)) {
        delete[] chunk;
        return ERROR_MALFORMED;
    }

    unsigned channelCount = 0;
    for (unsigned i = 0; i < num_ind_sub; i++) {
        unsigned fscod = br.getBits(2);
        if (fscod == 3) {
            ALOGE("Incorrect fscod (3) in EAC3 header");
            delete[] chunk;
            return ERROR_MALFORMED;
        }
        unsigned boxSampleRate = sampleRateTable[fscod];
        if (boxSampleRate != sampleRate) {
            ALOGE("sample rate mismatch: boxSampleRate = %d, sampleRate = %d",
                boxSampleRate, sampleRate);
            delete[] chunk;
            return ERROR_MALFORMED;
        }

        unsigned bsid = br.getBits(5);
        if (bsid == 9 || bsid == 10) {
            ALOGW("EAC3 stream (bsid=%d) may be silenced by the decoder", bsid);
        } else if (bsid > 16) {
            ALOGE("EAC3 stream (bsid=%d) is not compatible with ETSI TS 102 366 v1.4.1", bsid);
            delete[] chunk;
            return ERROR_MALFORMED;
        }

        // skip
        br.skipBits(2);
        unsigned bsmod = br.getBits(3);
        unsigned acmod = br.getBits(3);
        unsigned lfeon = br.getBits(1);
        // we currently only support the first stream
        if (i == 0)
            channelCount = channelCountTable[acmod] + lfeon;
        ALOGV("bsmod = %d, acmod = %d, lfeon = %d", bsmod, acmod, lfeon);

        br.skipBits(3);
        unsigned num_dep_sub = br.getBits(4);
        ALOGV("EAC3 dependant substreams = %d", num_dep_sub);
        if (num_dep_sub != 0) {
            if (br.numBitsLeft() < 9) {
                delete[] chunk;
                return ERROR_MALFORMED;
            }
            static const char* chan_loc_tbl[] = { "Lc/Rc","Lrs/Rrs","Cs","Ts","Lsd/Rsd",
                "Lw/Rw","Lvh/Rvh","Cvh","Lfe2" };
            unsigned chan_loc = br.getBits(9);
            unsigned mask = 1;
            for (unsigned j = 0; j < 9; j++, mask <<= 1) {
                if ((chan_loc & mask) != 0) {
                    // we currently only support the first stream
                    if (i == 0) {
                        channelCount++;
                        // these are 2 channels in the mask
                        if (j == 0 || j == 1 || j == 4 || j == 5 || j == 6) {
                            channelCount++;
                        }
                    }
                    ALOGV(" %s", chan_loc_tbl[j]);
                }
            }
        } else {
            if (br.numBitsLeft() == 0) {
                delete[] chunk;
                return ERROR_MALFORMED;
            }
            br.skipBits(1);
        }
    }

    if (br.numBitsLeft() != 0) {
        if (br.numBitsLeft() < 8) {
            delete[] chunk;
            return ERROR_MALFORMED;
        }
        unsigned mask = br.getBits(8);
        for (unsigned i = 0; i < 8; i++) {
            if (((0x1 << i) && mask) == 0)
                continue;

            if (br.numBitsLeft() < 8) {
                delete[] chunk;
                return ERROR_MALFORMED;
            }
            switch (i) {
                case 0: {
                    unsigned complexity = br.getBits(8);
                    ALOGV("Found a JOC stream with complexity = %d", complexity);
                }break;
                default: {
                    br.skipBits(8);
                }break;
            }
        }
    }
    AMediaFormat_setString(mLastTrack->meta, AMEDIAFORMAT_KEY_MIME, MEDIA_MIMETYPE_AUDIO_EAC3);
    AMediaFormat_setInt32(mLastTrack->meta, AMEDIAFORMAT_KEY_CHANNEL_COUNT, channelCount);
    AMediaFormat_setInt32(mLastTrack->meta, AMEDIAFORMAT_KEY_SAMPLE_RATE, sampleRate);

    delete[] chunk;
    return OK;
}

status_t MPEG4Extractor::parseAC3SpecificBox(off64_t offset) {
    if (mLastTrack == NULL) {
        return ERROR_MALFORMED;
    }

    uint16_t sampleRate, channels;
    status_t status;
    if ((status = parseChannelCountSampleRate(&offset, &channels, &sampleRate)) != OK) {
        return status;
    }
    uint32_t size;
    // + 4-byte size
    // + 4-byte type
    // + 3-byte payload
    const uint32_t kAC3SpecificBoxSize = 11;
    if (!mDataSource->getUInt32(offset, &size) || size < kAC3SpecificBoxSize) {
        ALOGE("MPEG4Extractor: error while reading ac-3 block: cannot read specific box size");
        return ERROR_MALFORMED;
    }

    offset += 4;
    uint32_t type;
    if (!mDataSource->getUInt32(offset, &type) || type != FOURCC("dac3")) {
        ALOGE("MPEG4Extractor: error while reading ac-3 specific block: header not dac3");
        return ERROR_MALFORMED;
    }

    offset += 4;
    const uint32_t kAC3SpecificBoxPayloadSize = 3;
    uint8_t chunk[kAC3SpecificBoxPayloadSize];
    if (mDataSource->readAt(offset, chunk, sizeof(chunk)) != sizeof(chunk)) {
        ALOGE("MPEG4Extractor: error while reading ac-3 specific block: bitstream fields");
        return ERROR_MALFORMED;
    }

    ABitReader br(chunk, sizeof(chunk));
    static const unsigned channelCountTable[] = {2, 1, 2, 3, 3, 4, 4, 5};
    static const unsigned sampleRateTable[] = {48000, 44100, 32000};

    unsigned fscod = br.getBits(2);
    if (fscod == 3) {
        ALOGE("Incorrect fscod (3) in AC3 header");
        return ERROR_MALFORMED;
    }
    unsigned boxSampleRate = sampleRateTable[fscod];
    if (boxSampleRate != sampleRate) {
        ALOGE("sample rate mismatch: boxSampleRate = %d, sampleRate = %d",
            boxSampleRate, sampleRate);
        return ERROR_MALFORMED;
    }

    unsigned bsid = br.getBits(5);
    if (bsid > 8) {
        ALOGW("Incorrect bsid in AC3 header. Possibly E-AC-3?");
        return ERROR_MALFORMED;
    }

    // skip
    unsigned bsmod __unused = br.getBits(3);

    unsigned acmod = br.getBits(3);
    unsigned lfeon = br.getBits(1);
    unsigned channelCount = channelCountTable[acmod] + lfeon;

    AMediaFormat_setString(mLastTrack->meta, AMEDIAFORMAT_KEY_MIME, MEDIA_MIMETYPE_AUDIO_AC3);
    AMediaFormat_setInt32(mLastTrack->meta, AMEDIAFORMAT_KEY_CHANNEL_COUNT, channelCount);
    AMediaFormat_setInt32(mLastTrack->meta, AMEDIAFORMAT_KEY_SAMPLE_RATE, sampleRate);
    return OK;
}

status_t MPEG4Extractor::parseALACSampleEntry(off64_t *offset) {
    // See 'external/alac/ALACMagicCookieDescription.txt for the detail'.
    // Store ALAC magic cookie (decoder needs it).
    uint8_t alacInfo[12];
    off64_t data_offset = *offset;

    if (mDataSource->readAt(
            data_offset, alacInfo, sizeof(alacInfo)) < (ssize_t)sizeof(alacInfo)) {
        return ERROR_IO;
    }
    uint32_t size = U32_AT(&alacInfo[0]);
    if ((size != ALAC_SPECIFIC_INFO_SIZE) ||
            (U32_AT(&alacInfo[4]) != FOURCC("alac")) ||
            (U32_AT(&alacInfo[8]) != 0)) {
        ALOGV("Size:%u, U32_AT(&alacInfo[4]):%u, U32_AT(&alacInfo[8]):%u",
            size, U32_AT(&alacInfo[4]), U32_AT(&alacInfo[8]));
        return ERROR_MALFORMED;
    }
    data_offset += sizeof(alacInfo);
    uint8_t cookie[size - sizeof(alacInfo)];
    if (mDataSource->readAt(
            data_offset, cookie, sizeof(cookie)) < (ssize_t)sizeof(cookie)) {
        return ERROR_IO;
    }

    uint8_t bitsPerSample = cookie[5];
    AMediaFormat_setInt32(mLastTrack->meta,
            AMEDIAFORMAT_KEY_BITS_PER_SAMPLE, bitsPerSample);
    AMediaFormat_setInt32(mLastTrack->meta,
            AMEDIAFORMAT_KEY_CHANNEL_COUNT, cookie[9]);
    AMediaFormat_setInt32(mLastTrack->meta,
            AMEDIAFORMAT_KEY_SAMPLE_RATE, U32_AT(&cookie[20]));
    AMediaFormat_setBuffer(mLastTrack->meta,
            AMEDIAFORMAT_KEY_CSD_0, cookie, sizeof(cookie));
    data_offset += sizeof(cookie);
    *offset = data_offset;
    return OK;
}

status_t MPEG4Extractor::parseSegmentIndex(off64_t offset, size_t size) {
  ALOGV("MPEG4Extractor::parseSegmentIndex");

    if (size < 12) {
      return -EINVAL;
    }

    uint32_t flags;
    if (!mDataSource->getUInt32(offset, &flags)) {
        return ERROR_MALFORMED;
    }

    uint32_t version = flags >> 24;
    flags &= 0xffffff;

    ALOGV("sidx version %d", version);

    uint32_t referenceId;
    if (!mDataSource->getUInt32(offset + 4, &referenceId)) {
        return ERROR_MALFORMED;
    }

    uint32_t timeScale;
    if (!mDataSource->getUInt32(offset + 8, &timeScale)) {
        return ERROR_MALFORMED;
    }
    ALOGV("sidx refid/timescale: %d/%d", referenceId, timeScale);
    if (timeScale == 0)
        return ERROR_MALFORMED;

    uint64_t earliestPresentationTime;
    uint64_t firstOffset;

    offset += 12;
    size -= 12;

    if (version == 0) {
        if (size < 8) {
            return -EINVAL;
        }
        uint32_t tmp;
        if (!mDataSource->getUInt32(offset, &tmp)) {
            return ERROR_MALFORMED;
        }
        earliestPresentationTime = tmp;
        if (!mDataSource->getUInt32(offset + 4, &tmp)) {
            return ERROR_MALFORMED;
        }
        firstOffset = tmp;
        offset += 8;
        size -= 8;
    } else {
        if (size < 16) {
            return -EINVAL;
        }
        if (!mDataSource->getUInt64(offset, &earliestPresentationTime)) {
            return ERROR_MALFORMED;
        }
        if (!mDataSource->getUInt64(offset + 8, &firstOffset)) {
            return ERROR_MALFORMED;
        }
        offset += 16;
        size -= 16;
    }
    ALOGV("sidx pres/off: %" PRIu64 "/%" PRIu64, earliestPresentationTime, firstOffset);

    if (size < 4) {
        return -EINVAL;
    }

    uint16_t referenceCount;
    if (!mDataSource->getUInt16(offset + 2, &referenceCount)) {
        return ERROR_MALFORMED;
    }
    offset += 4;
    size -= 4;
    ALOGV("refcount: %d", referenceCount);

    if (size < referenceCount * 12) {
        return -EINVAL;
    }

    uint64_t total_duration = 0;
    for (unsigned int i = 0; i < referenceCount; i++) {
        uint32_t d1, d2, d3;

        if (!mDataSource->getUInt32(offset, &d1) ||     // size
            !mDataSource->getUInt32(offset + 4, &d2) || // duration
            !mDataSource->getUInt32(offset + 8, &d3)) { // flags
            return ERROR_MALFORMED;
        }

        if (d1 & 0x80000000) {
            ALOGW("sub-sidx boxes not supported yet");
        }
        bool sap = d3 & 0x80000000;
        uint32_t saptype = (d3 >> 28) & 7;
        if (!sap || (saptype != 1 && saptype != 2)) {
            // type 1 and 2 are sync samples
            ALOGW("not a stream access point, or unsupported type: %08x", d3);
        }
        total_duration += d2;
        offset += 12;
        ALOGV(" item %d, %08x %08x %08x", i, d1, d2, d3);
        SidxEntry se;
        se.mSize = d1 & 0x7fffffff;
        se.mDurationUs = 1000000LL * d2 / timeScale;
        mSidxEntries.add(se);
    }

    uint64_t sidxDuration = total_duration * 1000000 / timeScale;

    if (mLastTrack == NULL)
        return ERROR_MALFORMED;

    int64_t metaDuration;
    if (!AMediaFormat_getInt64(mLastTrack->meta,
                AMEDIAFORMAT_KEY_DURATION, &metaDuration) || metaDuration == 0) {
        AMediaFormat_setInt64(mLastTrack->meta, AMEDIAFORMAT_KEY_DURATION, sidxDuration);
    }
    return OK;
}

status_t MPEG4Extractor::parseQTMetaKey(off64_t offset, size_t size) {
    if (size < 8) {
        return ERROR_MALFORMED;
    }

    uint32_t count;
    if (!mDataSource->getUInt32(offset + 4, &count)) {
        return ERROR_MALFORMED;
    }

    if (mMetaKeyMap.size() > 0) {
        ALOGW("'keys' atom seen again, discarding existing entries");
        mMetaKeyMap.clear();
    }

    off64_t keyOffset = offset + 8;
    off64_t stopOffset = offset + size;
    for (size_t i = 1; i <= count; i++) {
        if (keyOffset + 8 > stopOffset) {
            return ERROR_MALFORMED;
        }

        uint32_t keySize;
        if (!mDataSource->getUInt32(keyOffset, &keySize)
                || keySize < 8
                || keyOffset + keySize > stopOffset) {
            return ERROR_MALFORMED;
        }

        uint32_t type;
        if (!mDataSource->getUInt32(keyOffset + 4, &type)
                || type != FOURCC("mdta")) {
            return ERROR_MALFORMED;
        }

        keySize -= 8;
        keyOffset += 8;

        auto keyData = heapbuffer<uint8_t>(keySize);
        if (keyData.get() == NULL) {
            return ERROR_MALFORMED;
        }
        if (mDataSource->readAt(
                keyOffset, keyData.get(), keySize) < (ssize_t) keySize) {
            return ERROR_MALFORMED;
        }

        AString key((const char *)keyData.get(), keySize);
        mMetaKeyMap.add(i, key);

        keyOffset += keySize;
    }
    return OK;
}

status_t MPEG4Extractor::parseQTMetaVal(
        int32_t keyId, off64_t offset, size_t size) {
    ssize_t index = mMetaKeyMap.indexOfKey(keyId);
    if (index < 0) {
        // corresponding key is not present, ignore
        return ERROR_MALFORMED;
    }

    if (size <= 16) {
        return ERROR_MALFORMED;
    }
    uint32_t dataSize;
    if (!mDataSource->getUInt32(offset, &dataSize)
            || dataSize > size || dataSize <= 16) {
        return ERROR_MALFORMED;
    }
    uint32_t atomFourCC;
    if (!mDataSource->getUInt32(offset + 4, &atomFourCC)
            || atomFourCC != FOURCC("data")) {
        return ERROR_MALFORMED;
    }
    uint32_t dataType;
    if (!mDataSource->getUInt32(offset + 8, &dataType)
            || ((dataType & 0xff000000) != 0)) {
        // not well-known type
        return ERROR_MALFORMED;
    }

    dataSize -= 16;
    offset += 16;

    if (dataType == 23 && dataSize >= 4) {
        // BE Float32
        uint32_t val;
        if (!mDataSource->getUInt32(offset, &val)) {
            return ERROR_MALFORMED;
        }
        if (!strcasecmp(mMetaKeyMap[index].c_str(), "com.android.capture.fps")) {
            AMediaFormat_setFloat(mFileMetaData, AMEDIAFORMAT_KEY_CAPTURE_RATE, *(float *)&val);
        }
    } else if (dataType == 67 && dataSize >= 4) {
        // BE signed int32
        uint32_t val;
        if (!mDataSource->getUInt32(offset, &val)) {
            return ERROR_MALFORMED;
        }
        if (!strcasecmp(mMetaKeyMap[index].c_str(), "com.android.video.temporal_layers_count")) {
            AMediaFormat_setInt32(mFileMetaData,
                    AMEDIAFORMAT_KEY_TEMPORAL_LAYER_COUNT, val);
        }
    } else {
        // add more keys if needed
        ALOGV("ignoring key: type %d, size %d", dataType, dataSize);
    }

    return OK;
}

status_t MPEG4Extractor::parseTrackHeader(
        off64_t data_offset, off64_t data_size) {
    if (data_size < 4) {
        return ERROR_MALFORMED;
    }

    uint8_t version;
    if (mDataSource->readAt(data_offset, &version, 1) < 1) {
        return ERROR_IO;
    }

    size_t dynSize = (version == 1) ? 36 : 24;

    uint8_t buffer[36 + 60];

    if (data_size != (off64_t)dynSize + 60) {
        return ERROR_MALFORMED;
    }

    if (mDataSource->readAt(
                data_offset, buffer, data_size) < (ssize_t)data_size) {
        return ERROR_IO;
    }

    uint64_t ctime __unused, mtime __unused, duration __unused;
    int32_t id;

    if (version == 1) {
        ctime = U64_AT(&buffer[4]);
        mtime = U64_AT(&buffer[12]);
        id = U32_AT(&buffer[20]);
        duration = U64_AT(&buffer[28]);
    } else if (version == 0) {
        ctime = U32_AT(&buffer[4]);
        mtime = U32_AT(&buffer[8]);
        id = U32_AT(&buffer[12]);
        duration = U32_AT(&buffer[20]);
    } else {
        return ERROR_UNSUPPORTED;
    }

    if (mLastTrack == NULL)
        return ERROR_MALFORMED;

    AMediaFormat_setInt32(mLastTrack->meta, AMEDIAFORMAT_KEY_TRACK_ID, id);

    size_t matrixOffset = dynSize + 16;
    int32_t a00 = U32_AT(&buffer[matrixOffset]);
    int32_t a01 = U32_AT(&buffer[matrixOffset + 4]);
    int32_t a10 = U32_AT(&buffer[matrixOffset + 12]);
    int32_t a11 = U32_AT(&buffer[matrixOffset + 16]);

#if 0
    int32_t dx = U32_AT(&buffer[matrixOffset + 8]);
    int32_t dy = U32_AT(&buffer[matrixOffset + 20]);

    ALOGI("x' = %.2f * x + %.2f * y + %.2f",
         a00 / 65536.0f, a01 / 65536.0f, dx / 65536.0f);
    ALOGI("y' = %.2f * x + %.2f * y + %.2f",
         a10 / 65536.0f, a11 / 65536.0f, dy / 65536.0f);
#endif

    uint32_t rotationDegrees;

    static const int32_t kFixedOne = 0x10000;
    if (a00 == kFixedOne && a01 == 0 && a10 == 0 && a11 == kFixedOne) {
        // Identity, no rotation
        rotationDegrees = 0;
    } else if (a00 == 0 && a01 == kFixedOne && a10 == -kFixedOne && a11 == 0) {
        rotationDegrees = 90;
    } else if (a00 == 0 && a01 == -kFixedOne && a10 == kFixedOne && a11 == 0) {
        rotationDegrees = 270;
    } else if (a00 == -kFixedOne && a01 == 0 && a10 == 0 && a11 == -kFixedOne) {
        rotationDegrees = 180;
    } else {
        ALOGW("We only support 0,90,180,270 degree rotation matrices");
        rotationDegrees = 0;
    }

    if (rotationDegrees != 0) {
        AMediaFormat_setInt32(mLastTrack->meta, AMEDIAFORMAT_KEY_ROTATION, rotationDegrees);
    }

    // Handle presentation display size, which could be different
    // from the image size indicated by AMEDIAFORMAT_KEY_WIDTH and AMEDIAFORMAT_KEY_HEIGHT.
    uint32_t width = U32_AT(&buffer[dynSize + 52]);
    uint32_t height = U32_AT(&buffer[dynSize + 56]);
    AMediaFormat_setInt32(mLastTrack->meta, AMEDIAFORMAT_KEY_DISPLAY_WIDTH, width >> 16);
    AMediaFormat_setInt32(mLastTrack->meta, AMEDIAFORMAT_KEY_DISPLAY_HEIGHT, height >> 16);

    return OK;
}

status_t MPEG4Extractor::parseITunesMetaData(off64_t offset, size_t size) {
    if (size == 0) {
        return OK;
    }

    if (size < 4 || size == SIZE_MAX) {
        return ERROR_MALFORMED;
    }

    uint8_t *buffer = new (std::nothrow) uint8_t[size + 1];
    if (buffer == NULL) {
        return ERROR_MALFORMED;
    }
    if (mDataSource->readAt(
                offset, buffer, size) != (ssize_t)size) {
        delete[] buffer;
        buffer = NULL;

        return ERROR_IO;
    }

    uint32_t flags = U32_AT(buffer);

    const char *metadataKey = nullptr;
    char chunk[5];
    MakeFourCCString(mPath[4], chunk);
    ALOGV("meta: %s @ %lld", chunk, (long long)offset);
    switch ((int32_t)mPath[4]) {
        case FOURCC("\251alb"):
        {
            metadataKey = "album";
            break;
        }
        case FOURCC("\251ART"):
        {
            metadataKey = "artist";
            break;
        }
        case FOURCC("aART"):
        {
            metadataKey = "albumartist";
            break;
        }
        case FOURCC("\251day"):
        {
            metadataKey = "year";
            break;
        }
        case FOURCC("\251nam"):
        {
            metadataKey = "title";
            break;
        }
        case FOURCC("\251wrt"):
        {
            metadataKey = "writer";
            break;
        }
        case FOURCC("covr"):
        {
            metadataKey = "albumart";
            break;
        }
        case FOURCC("gnre"):
        case FOURCC("\251gen"):
        {
            metadataKey = "genre";
            break;
        }
        case FOURCC("cpil"):
        {
            if (size == 9 && flags == 21) {
                char tmp[16];
                sprintf(tmp, "%d",
                        (int)buffer[size - 1]);

                AMediaFormat_setString(mFileMetaData, AMEDIAFORMAT_KEY_COMPILATION, tmp);
            }
            break;
        }
        case FOURCC("trkn"):
        {
            if (size == 16 && flags == 0) {
                char tmp[16];
                uint16_t* pTrack = (uint16_t*)&buffer[10];
                uint16_t* pTotalTracks = (uint16_t*)&buffer[12];
                sprintf(tmp, "%d/%d", ntohs(*pTrack), ntohs(*pTotalTracks));

                AMediaFormat_setString(mFileMetaData, AMEDIAFORMAT_KEY_CDTRACKNUMBER, tmp);
            }
            break;
        }
        case FOURCC("disk"):
        {
            if ((size == 14 || size == 16) && flags == 0) {
                char tmp[16];
                uint16_t* pDisc = (uint16_t*)&buffer[10];
                uint16_t* pTotalDiscs = (uint16_t*)&buffer[12];
                sprintf(tmp, "%d/%d", ntohs(*pDisc), ntohs(*pTotalDiscs));

                AMediaFormat_setString(mFileMetaData, AMEDIAFORMAT_KEY_DISCNUMBER, tmp);
            }
            break;
        }
        case FOURCC("----"):
        {
            buffer[size] = '\0';
            switch (mPath[5]) {
                case FOURCC("mean"):
                    mLastCommentMean.setTo((const char *)buffer + 4);
                    break;
                case FOURCC("name"):
                    mLastCommentName.setTo((const char *)buffer + 4);
                    break;
                case FOURCC("data"):
                    if (size < 8) {
                        delete[] buffer;
                        buffer = NULL;
                        ALOGE("b/24346430");
                        return ERROR_MALFORMED;
                    }
                    mLastCommentData.setTo((const char *)buffer + 8);
                    break;
            }

            // Once we have a set of mean/name/data info, go ahead and process
            // it to see if its something we are interested in.  Whether or not
            // were are interested in the specific tag, make sure to clear out
            // the set so we can be ready to process another tuple should one
            // show up later in the file.
            if ((mLastCommentMean.length() != 0) &&
                (mLastCommentName.length() != 0) &&
                (mLastCommentData.length() != 0)) {

                if (mLastCommentMean == "com.apple.iTunes"
                        && mLastCommentName == "iTunSMPB") {
                    int32_t delay, padding;
                    if (sscanf(mLastCommentData,
                               " %*x %x %x %*x", &delay, &padding) == 2) {
                        if (mLastTrack == NULL) {
                            delete[] buffer;
                            return ERROR_MALFORMED;
                        }

                        AMediaFormat_setInt32(mLastTrack->meta,
                                AMEDIAFORMAT_KEY_ENCODER_DELAY, delay);
                        AMediaFormat_setInt32(mLastTrack->meta,
                                AMEDIAFORMAT_KEY_ENCODER_PADDING, padding);
                    }
                }

                mLastCommentMean.clear();
                mLastCommentName.clear();
                mLastCommentData.clear();
            }
            break;
        }

        default:
            break;
    }

    void *tmpData;
    size_t tmpDataSize;
    const char *s;
    if (size >= 8 && metadataKey &&
            !AMediaFormat_getBuffer(mFileMetaData, metadataKey, &tmpData, &tmpDataSize) &&
            !AMediaFormat_getString(mFileMetaData, metadataKey, &s)) {
        if (!strcmp(metadataKey, "albumart")) {
            AMediaFormat_setBuffer(mFileMetaData, metadataKey,
                    buffer + 8, size - 8);
        } else if (!strcmp(metadataKey, "genre")) {
            if (flags == 0) {
                // uint8_t genre code, iTunes genre codes are
                // the standard id3 codes, except they start
                // at 1 instead of 0 (e.g. Pop is 14, not 13)
                // We use standard id3 numbering, so subtract 1.
                int genrecode = (int)buffer[size - 1];
                genrecode--;
                if (genrecode < 0) {
                    genrecode = 255; // reserved for 'unknown genre'
                }
                char genre[10];
                sprintf(genre, "%d", genrecode);

                AMediaFormat_setString(mFileMetaData, metadataKey, genre);
            } else if (flags == 1) {
                // custom genre string
                buffer[size] = '\0';

                AMediaFormat_setString(mFileMetaData, 
                        metadataKey, (const char *)buffer + 8);
            }
        } else {
            buffer[size] = '\0';

            AMediaFormat_setString(mFileMetaData, 
                    metadataKey, (const char *)buffer + 8);
        }
    }

    delete[] buffer;
    buffer = NULL;

    return OK;
}

status_t MPEG4Extractor::parseColorInfo(off64_t offset, size_t size) {
    if (size < 4 || size == SIZE_MAX || mLastTrack == NULL) {
        return ERROR_MALFORMED;
    }

    uint8_t *buffer = new (std::nothrow) uint8_t[size + 1];
    if (buffer == NULL) {
        return ERROR_MALFORMED;
    }
    if (mDataSource->readAt(offset, buffer, size) != (ssize_t)size) {
        delete[] buffer;
        buffer = NULL;

        return ERROR_IO;
    }

    int32_t type = U32_AT(&buffer[0]);
    if ((type == FOURCC("nclx") && size >= 11)
            || (type == FOURCC("nclc") && size >= 10)) {
        // only store the first color specification
        int32_t existingColor;
        if (!AMediaFormat_getInt32(mLastTrack->meta,
                AMEDIAFORMAT_KEY_COLOR_RANGE, &existingColor)) {
            int32_t primaries = U16_AT(&buffer[4]);
            int32_t isotransfer = U16_AT(&buffer[6]);
            int32_t coeffs = U16_AT(&buffer[8]);
            bool fullRange = (type == FOURCC("nclx")) && (buffer[10] & 128);

            int32_t range = 0;
            int32_t standard = 0;
            int32_t transfer = 0;
            ColorUtils::convertIsoColorAspectsToPlatformAspects(
                    primaries, isotransfer, coeffs, fullRange,
                    &range, &standard, &transfer);

            if (range != 0) {
                AMediaFormat_setInt32(mLastTrack->meta, AMEDIAFORMAT_KEY_COLOR_RANGE, range);
            }
            if (standard != 0) {
                AMediaFormat_setInt32(mLastTrack->meta, AMEDIAFORMAT_KEY_COLOR_STANDARD, standard);
            }
            if (transfer != 0) {
                AMediaFormat_setInt32(mLastTrack->meta, AMEDIAFORMAT_KEY_COLOR_TRANSFER, transfer);
            }
        }
    }

    delete[] buffer;
    buffer = NULL;

    return OK;
}

status_t MPEG4Extractor::parse3GPPMetaData(off64_t offset, size_t size, int depth) {
    if (size < 4 || size == SIZE_MAX) {
        return ERROR_MALFORMED;
    }

    uint8_t *buffer = new (std::nothrow) uint8_t[size + 1];
    if (buffer == NULL) {
        return ERROR_MALFORMED;
    }
    if (mDataSource->readAt(
                offset, buffer, size) != (ssize_t)size) {
        delete[] buffer;
        buffer = NULL;

        return ERROR_IO;
    }

    const char *metadataKey = nullptr;
    switch (mPath[depth]) {
        case FOURCC("titl"):
        {
            metadataKey = "title";
            break;
        }
        case FOURCC("perf"):
        {
            metadataKey = "artist";
            break;
        }
        case FOURCC("auth"):
        {
            metadataKey = "writer";
            break;
        }
        case FOURCC("gnre"):
        {
            metadataKey = "genre";
            break;
        }
        case FOURCC("albm"):
        {
            if (buffer[size - 1] != '\0') {
              char tmp[4];
              sprintf(tmp, "%u", buffer[size - 1]);

              AMediaFormat_setString(mFileMetaData, AMEDIAFORMAT_KEY_CDTRACKNUMBER, tmp);
            }

            metadataKey = "album";
            break;
        }
        case FOURCC("yrrc"):
        {
            if (size < 6) {
                delete[] buffer;
                buffer = NULL;
                ALOGE("b/62133227");
                android_errorWriteLog(0x534e4554, "62133227");
                return ERROR_MALFORMED;
            }
            char tmp[5];
            uint16_t year = U16_AT(&buffer[4]);

            if (year < 10000) {
                sprintf(tmp, "%u", year);

                AMediaFormat_setString(mFileMetaData, AMEDIAFORMAT_KEY_YEAR, tmp);
            }
            break;
        }

        default:
            break;
    }

    if (metadataKey) {
        bool isUTF8 = true; // Common case
        char16_t *framedata = NULL;
        int len16 = 0; // Number of UTF-16 characters

        // smallest possible valid UTF-16 string w BOM: 0xfe 0xff 0x00 0x00
        if (size < 6) {
            delete[] buffer;
            buffer = NULL;
            return ERROR_MALFORMED;
        }

        if (size - 6 >= 4) {
            len16 = ((size - 6) / 2) - 1; // don't include 0x0000 terminator
            framedata = (char16_t *)(buffer + 6);
            if (0xfffe == *framedata) {
                // endianness marker (BOM) doesn't match host endianness
                for (int i = 0; i < len16; i++) {
                    framedata[i] = bswap_16(framedata[i]);
                }
                // BOM is now swapped to 0xfeff, we will execute next block too
            }

            if (0xfeff == *framedata) {
                // Remove the BOM
                framedata++;
                len16--;
                isUTF8 = false;
            }
            // else normal non-zero-length UTF-8 string
            // we can't handle UTF-16 without BOM as there is no other
            // indication of encoding.
        }

        if (isUTF8) {
            buffer[size] = 0;
            AMediaFormat_setString(mFileMetaData, metadataKey, (const char *)buffer + 6);
        } else {
            // Convert from UTF-16 string to UTF-8 string.
            String8 tmpUTF8str(framedata, len16);
            AMediaFormat_setString(mFileMetaData, metadataKey, tmpUTF8str.string());
        }
    }

    delete[] buffer;
    buffer = NULL;

    return OK;
}

void MPEG4Extractor::parseID3v2MetaData(off64_t offset) {
    ID3 id3(mDataSource, true /* ignorev1 */, offset);

    if (id3.isValid()) {
        struct Map {
            const char *key;
            const char *tag1;
            const char *tag2;
        };
        static const Map kMap[] = {
            { AMEDIAFORMAT_KEY_ALBUM, "TALB", "TAL" },
            { AMEDIAFORMAT_KEY_ARTIST, "TPE1", "TP1" },
            { AMEDIAFORMAT_KEY_ALBUMARTIST, "TPE2", "TP2" },
            { AMEDIAFORMAT_KEY_COMPOSER, "TCOM", "TCM" },
            { AMEDIAFORMAT_KEY_GENRE, "TCON", "TCO" },
            { AMEDIAFORMAT_KEY_TITLE, "TIT2", "TT2" },
            { AMEDIAFORMAT_KEY_YEAR, "TYE", "TYER" },
            { AMEDIAFORMAT_KEY_AUTHOR, "TXT", "TEXT" },
            { AMEDIAFORMAT_KEY_CDTRACKNUMBER, "TRK", "TRCK" },
            { AMEDIAFORMAT_KEY_DISCNUMBER, "TPA", "TPOS" },
            { AMEDIAFORMAT_KEY_COMPILATION, "TCP", "TCMP" },
        };
        static const size_t kNumMapEntries = sizeof(kMap) / sizeof(kMap[0]);

        for (size_t i = 0; i < kNumMapEntries; ++i) {
            const char *ss;
            if (!AMediaFormat_getString(mFileMetaData, kMap[i].key, &ss)) {
                ID3::Iterator *it = new ID3::Iterator(id3, kMap[i].tag1);
                if (it->done()) {
                    delete it;
                    it = new ID3::Iterator(id3, kMap[i].tag2);
                }

                if (it->done()) {
                    delete it;
                    continue;
                }

                String8 s;
                it->getString(&s);
                delete it;

                AMediaFormat_setString(mFileMetaData, kMap[i].key, s);
            }
        }

        size_t dataSize;
        String8 mime;
        const void *data = id3.getAlbumArt(&dataSize, &mime);

        if (data) {
            AMediaFormat_setBuffer(mFileMetaData, AMEDIAFORMAT_KEY_ALBUMART, data, dataSize);
        }
    }
}

MediaTrackHelper *MPEG4Extractor::getTrack(size_t index) {
    status_t err;
    if ((err = readMetaData()) != OK) {
        return NULL;
    }

    Track *track = mFirstTrack;
    while (index > 0) {
        if (track == NULL) {
            return NULL;
        }

        track = track->next;
        --index;
    }

    if (track == NULL) {
        return NULL;
    }


    Trex *trex = NULL;
    int32_t trackId;
    if (AMediaFormat_getInt32(track->meta, AMEDIAFORMAT_KEY_TRACK_ID, &trackId)) {
        for (size_t i = 0; i < mTrex.size(); i++) {
            Trex *t = &mTrex.editItemAt(i);
            if (t->track_ID == (uint32_t) trackId) {
                trex = t;
                break;
            }
        }
    } else {
        ALOGE("b/21657957");
        return NULL;
    }

    ALOGV("getTrack called, pssh: %zu", mPssh.size());

    const char *mime;
    if (!AMediaFormat_getString(track->meta, AMEDIAFORMAT_KEY_MIME, &mime)) {
        return NULL;
    }

    sp<ItemTable> itemTable;
    if (!strcasecmp(mime, MEDIA_MIMETYPE_VIDEO_AVC)) {
        void *data;
        size_t size;
        if (!AMediaFormat_getBuffer(track->meta, AMEDIAFORMAT_KEY_CSD_AVC, &data, &size)) {
            return NULL;
        }

        const uint8_t *ptr = (const uint8_t *)data;

        if (size < 7 || ptr[0] != 1) {  // configurationVersion == 1
            return NULL;
        }
    } else if (!strcasecmp(mime, MEDIA_MIMETYPE_VIDEO_HEVC)
            || !strcasecmp(mime, MEDIA_MIMETYPE_IMAGE_ANDROID_HEIC)) {
        void *data;
        size_t size;
        if (!AMediaFormat_getBuffer(track->meta, AMEDIAFORMAT_KEY_CSD_HEVC, &data, &size)) {
            return NULL;
        }

        const uint8_t *ptr = (const uint8_t *)data;

        if (size < 22 || ptr[0] != 1) {  // configurationVersion == 1
            return NULL;
        }
        if (!strcasecmp(mime, MEDIA_MIMETYPE_IMAGE_ANDROID_HEIC)) {
            itemTable = mItemTable;
        }
    } else if (!strcasecmp(mime, MEDIA_MIMETYPE_VIDEO_AV1)) {
        void *data;
        size_t size;
        if (!AMediaFormat_getBuffer(track->meta, AMEDIAFORMAT_KEY_CSD_0, &data, &size)) {
            return NULL;
        }

        const uint8_t *ptr = (const uint8_t *)data;

        if (size < 5 || ptr[0] != 0x81) {  // configurationVersion == 1
            return NULL;
        }
    }

    if (track->has_elst and !strncasecmp("video/", mime, 6) and track->elst_media_time > 0) {
        track->elstShiftStartTicks = track->elst_media_time;
        ALOGV("video track->elstShiftStartTicks :%" PRIu64, track->elstShiftStartTicks);
    }

    MPEG4Source *source =  new MPEG4Source(
            track->meta, mDataSource, track->timescale, track->sampleTable,
            mSidxEntries, trex, mMoofOffset, itemTable,
            track->elstShiftStartTicks);
    if (source->init() != OK) {
        delete source;
        return NULL;
    }
    return source;
}

// static
status_t MPEG4Extractor::verifyTrack(Track *track) {
    const char *mime;
    CHECK(AMediaFormat_getString(track->meta, AMEDIAFORMAT_KEY_MIME, &mime));

    void *data;
    size_t size;
    if (!strcasecmp(mime, MEDIA_MIMETYPE_VIDEO_AVC)) {
        if (!AMediaFormat_getBuffer(track->meta, AMEDIAFORMAT_KEY_CSD_AVC, &data, &size)) {
            return ERROR_MALFORMED;
        }
    } else if (!strcasecmp(mime, MEDIA_MIMETYPE_VIDEO_HEVC)) {
        if (!AMediaFormat_getBuffer(track->meta, AMEDIAFORMAT_KEY_CSD_HEVC, &data, &size)) {
            return ERROR_MALFORMED;
        }
    } else if (!strcasecmp(mime, MEDIA_MIMETYPE_VIDEO_AV1)) {
        if (!AMediaFormat_getBuffer(track->meta, AMEDIAFORMAT_KEY_CSD_0, &data, &size)) {
            return ERROR_MALFORMED;
        }
    } else if (!strcasecmp(mime, MEDIA_MIMETYPE_VIDEO_MPEG4)
            || !strcasecmp(mime, MEDIA_MIMETYPE_VIDEO_MPEG2)
            || !strcasecmp(mime, MEDIA_MIMETYPE_AUDIO_AAC)) {
        if (!AMediaFormat_getBuffer(track->meta, AMEDIAFORMAT_KEY_ESDS, &data, &size)) {
            return ERROR_MALFORMED;
        }
    }

    if (track->sampleTable == NULL || !track->sampleTable->isValid()) {
        // Make sure we have all the metadata we need.
        ALOGE("stbl atom missing/invalid.");
        return ERROR_MALFORMED;
    }

    if (track->timescale == 0) {
        ALOGE("timescale invalid.");
        return ERROR_MALFORMED;
    }

    return OK;
}

typedef enum {
    //AOT_NONE             = -1,
    //AOT_NULL_OBJECT      = 0,
    //AOT_AAC_MAIN         = 1, /**< Main profile                              */
    AOT_AAC_LC           = 2,   /**< Low Complexity object                     */
    //AOT_AAC_SSR          = 3,
    //AOT_AAC_LTP          = 4,
    AOT_SBR              = 5,
    //AOT_AAC_SCAL         = 6,
    //AOT_TWIN_VQ          = 7,
    //AOT_CELP             = 8,
    //AOT_HVXC             = 9,
    //AOT_RSVD_10          = 10, /**< (reserved)                                */
    //AOT_RSVD_11          = 11, /**< (reserved)                                */
    //AOT_TTSI             = 12, /**< TTSI Object                               */
    //AOT_MAIN_SYNTH       = 13, /**< Main Synthetic object                     */
    //AOT_WAV_TAB_SYNTH    = 14, /**< Wavetable Synthesis object                */
    //AOT_GEN_MIDI         = 15, /**< General MIDI object                       */
    //AOT_ALG_SYNTH_AUD_FX = 16, /**< Algorithmic Synthesis and Audio FX object */
    AOT_ER_AAC_LC        = 17,   /**< Error Resilient(ER) AAC Low Complexity    */
    //AOT_RSVD_18          = 18, /**< (reserved)                                */
    //AOT_ER_AAC_LTP       = 19, /**< Error Resilient(ER) AAC LTP object        */
    AOT_ER_AAC_SCAL      = 20,   /**< Error Resilient(ER) AAC Scalable object   */
    //AOT_ER_TWIN_VQ       = 21, /**< Error Resilient(ER) TwinVQ object         */
    AOT_ER_BSAC          = 22,   /**< Error Resilient(ER) BSAC object           */
    AOT_ER_AAC_LD        = 23,   /**< Error Resilient(ER) AAC LowDelay object   */
    //AOT_ER_CELP          = 24, /**< Error Resilient(ER) CELP object           */
    //AOT_ER_HVXC          = 25, /**< Error Resilient(ER) HVXC object           */
    //AOT_ER_HILN          = 26, /**< Error Resilient(ER) HILN object           */
    //AOT_ER_PARA          = 27, /**< Error Resilient(ER) Parametric object     */
    //AOT_RSVD_28          = 28, /**< might become SSC                          */
    AOT_PS               = 29,   /**< PS, Parametric Stereo (includes SBR)      */
    //AOT_MPEGS            = 30, /**< MPEG Surround                             */

    AOT_ESCAPE           = 31,   /**< Signal AOT uses more than 5 bits          */

    //AOT_MP3ONMP4_L1      = 32, /**< MPEG-Layer1 in mp4                        */
    //AOT_MP3ONMP4_L2      = 33, /**< MPEG-Layer2 in mp4                        */
    //AOT_MP3ONMP4_L3      = 34, /**< MPEG-Layer3 in mp4                        */
    //AOT_RSVD_35          = 35, /**< might become DST                          */
    //AOT_RSVD_36          = 36, /**< might become ALS                          */
    //AOT_AAC_SLS          = 37, /**< AAC + SLS                                 */
    //AOT_SLS              = 38, /**< SLS                                       */
    //AOT_ER_AAC_ELD       = 39, /**< AAC Enhanced Low Delay                    */

    //AOT_USAC             = 42, /**< USAC                                      */
    //AOT_SAOC             = 43, /**< SAOC                                      */
    //AOT_LD_MPEGS         = 44, /**< Low Delay MPEG Surround                   */

    //AOT_RSVD50           = 50,  /**< Interim AOT for Rsvd50                   */
} AUDIO_OBJECT_TYPE;

status_t MPEG4Extractor::updateAudioTrackInfoFromESDS_MPEG4Audio(
        const void *esds_data, size_t esds_size) {
    ESDS esds(esds_data, esds_size);

    uint8_t objectTypeIndication;
    if (esds.getObjectTypeIndication(&objectTypeIndication) != OK) {
        return ERROR_MALFORMED;
    }

    if (objectTypeIndication == 0xe1) {
        // This isn't MPEG4 audio at all, it's QCELP 14k...
        if (mLastTrack == NULL)
            return ERROR_MALFORMED;

        AMediaFormat_setString(mLastTrack->meta, AMEDIAFORMAT_KEY_MIME, MEDIA_MIMETYPE_AUDIO_QCELP);
        return OK;
    }

    if (objectTypeIndication == 0x6B || objectTypeIndication == 0x69) {
        // mp3 audio
        AMediaFormat_setString(mLastTrack->meta,AMEDIAFORMAT_KEY_MIME, MEDIA_MIMETYPE_AUDIO_MPEG);
        return OK;
    }

    if (mLastTrack != NULL) {
        uint32_t maxBitrate = 0;
        uint32_t avgBitrate = 0;
        esds.getBitRate(&maxBitrate, &avgBitrate);
        if (maxBitrate > 0 && maxBitrate < INT32_MAX) {
            AMediaFormat_setInt32(mLastTrack->meta,
                    AMEDIAFORMAT_KEY_MAX_BIT_RATE, (int32_t)maxBitrate);
        }
        if (avgBitrate > 0 && avgBitrate < INT32_MAX) {
            AMediaFormat_setInt32(mLastTrack->meta,
                    AMEDIAFORMAT_KEY_BIT_RATE, (int32_t)avgBitrate);
        }
    }

    const uint8_t *csd;
    size_t csd_size;
    if (esds.getCodecSpecificInfo(
                (const void **)&csd, &csd_size) != OK) {
        return ERROR_MALFORMED;
    }

    if (kUseHexDump) {
        printf("ESD of size %zu\n", csd_size);
        hexdump(csd, csd_size);
    }

    if (csd_size == 0) {
        // There's no further information, i.e. no codec specific data
        // Let's assume that the information provided in the mpeg4 headers
        // is accurate and hope for the best.

        return OK;
    }

    if (csd_size < 2) {
        return ERROR_MALFORMED;
    }

    if (objectTypeIndication == 0xdd) {
        // vorbis audio
        if (csd[0] != 0x02) {
            return ERROR_MALFORMED;
        }

        // codecInfo starts with two lengths, len1 and len2, that are
        // "Xiph-style-lacing encoded"..

        size_t offset = 1;
        size_t len1 = 0;
        while (offset < csd_size && csd[offset] == 0xff) {
            if (__builtin_add_overflow(len1, 0xff, &len1)) {
                return ERROR_MALFORMED;
            }
            ++offset;
        }
        if (offset >= csd_size) {
            return ERROR_MALFORMED;
        }
        if (__builtin_add_overflow(len1, csd[offset], &len1)) {
            return ERROR_MALFORMED;
        }
        ++offset;
        if (len1 == 0) {
            return ERROR_MALFORMED;
        }

        size_t len2 = 0;
        while (offset < csd_size && csd[offset] == 0xff) {
            if (__builtin_add_overflow(len2, 0xff, &len2)) {
                return ERROR_MALFORMED;
            }
            ++offset;
        }
        if (offset >= csd_size) {
            return ERROR_MALFORMED;
        }
        if (__builtin_add_overflow(len2, csd[offset], &len2)) {
            return ERROR_MALFORMED;
        }
        ++offset;
        if (len2 == 0) {
            return ERROR_MALFORMED;
        }
        if (offset >= csd_size || csd[offset] != 0x01) {
            return ERROR_MALFORMED;
        }
        // formerly kKeyVorbisInfo
        AMediaFormat_setBuffer(mLastTrack->meta,
                AMEDIAFORMAT_KEY_CSD_0, &csd[offset], len1);

        if (__builtin_add_overflow(offset, len1, &offset) ||
                offset >= csd_size || csd[offset] != 0x03) {
            return ERROR_MALFORMED;
        }

        if (__builtin_add_overflow(offset, len2, &offset) ||
                offset >= csd_size || csd[offset] != 0x05) {
            return ERROR_MALFORMED;
        }

        // formerly kKeyVorbisBooks
        AMediaFormat_setBuffer(mLastTrack->meta,
                AMEDIAFORMAT_KEY_CSD_1, &csd[offset], csd_size - offset);
        AMediaFormat_setString(mLastTrack->meta,
                AMEDIAFORMAT_KEY_MIME, MEDIA_MIMETYPE_AUDIO_VORBIS);

        return OK;
    }

    static uint32_t kSamplingRate[] = {
        96000, 88200, 64000, 48000, 44100, 32000, 24000, 22050,
        16000, 12000, 11025, 8000, 7350
    };

    ABitReader br(csd, csd_size);
    uint32_t objectType = br.getBits(5);

    if (objectType == 31) {  // AAC-ELD => additional 6 bits
        objectType = 32 + br.getBits(6);
    }

    if (mLastTrack == NULL)
        return ERROR_MALFORMED;

    //keep AOT type
    AMediaFormat_setInt32(mLastTrack->meta, AMEDIAFORMAT_KEY_AAC_PROFILE, objectType);

    uint32_t freqIndex = br.getBits(4);

    int32_t sampleRate = 0;
    int32_t numChannels = 0;
    if (freqIndex == 15) {
        if (br.numBitsLeft() < 28) return ERROR_MALFORMED;
        sampleRate = br.getBits(24);
        numChannels = br.getBits(4);
    } else {
        if (br.numBitsLeft() < 4) return ERROR_MALFORMED;
        numChannels = br.getBits(4);

        if (freqIndex == 13 || freqIndex == 14) {
            return ERROR_MALFORMED;
        }

        sampleRate = kSamplingRate[freqIndex];
    }

    if (objectType == AOT_SBR || objectType == AOT_PS) {//SBR specific config per 14496-3 tbl 1.13
        if (br.numBitsLeft() < 4) return ERROR_MALFORMED;
        uint32_t extFreqIndex = br.getBits(4);
        int32_t extSampleRate __unused;
        if (extFreqIndex == 15) {
            if (csd_size < 8) {
                return ERROR_MALFORMED;
            }
            if (br.numBitsLeft() < 24) return ERROR_MALFORMED;
            extSampleRate = br.getBits(24);
        } else {
            if (extFreqIndex == 13 || extFreqIndex == 14) {
                return ERROR_MALFORMED;
            }
            extSampleRate = kSamplingRate[extFreqIndex];
        }
        //TODO: save the extension sampling rate value in meta data =>
        //      AMediaFormat_setInt32(mLastTrack->meta, kKeyExtSampleRate, extSampleRate);
    }

    switch (numChannels) {
        // values defined in 14496-3_2009 amendment-4 Table 1.19 - Channel Configuration
        case 0:
        case 1:// FC
        case 2:// FL FR
        case 3:// FC, FL FR
        case 4:// FC, FL FR, RC
        case 5:// FC, FL FR, SL SR
        case 6:// FC, FL FR, SL SR, LFE
            //numChannels already contains the right value
            break;
        case 11:// FC, FL FR, SL SR, RC, LFE
            numChannels = 7;
            break;
        case 7: // FC, FCL FCR, FL FR, SL SR, LFE
        case 12:// FC, FL  FR,  SL SR, RL RR, LFE
        case 14:// FC, FL  FR,  SL SR, LFE, FHL FHR
            numChannels = 8;
            break;
        default:
            return ERROR_UNSUPPORTED;
    }

    {
        if (objectType == AOT_SBR || objectType == AOT_PS) {
            if (br.numBitsLeft() < 5) return ERROR_MALFORMED;
            objectType = br.getBits(5);

            if (objectType == AOT_ESCAPE) {
                if (br.numBitsLeft() < 6) return ERROR_MALFORMED;
                objectType = 32 + br.getBits(6);
            }
        }
        if (objectType == AOT_AAC_LC || objectType == AOT_ER_AAC_LC ||
                objectType == AOT_ER_AAC_LD || objectType == AOT_ER_AAC_SCAL ||
                objectType == AOT_ER_BSAC) {
            if (br.numBitsLeft() < 2) return ERROR_MALFORMED;
            const int32_t frameLengthFlag __unused = br.getBits(1);

            const int32_t dependsOnCoreCoder = br.getBits(1);

            if (dependsOnCoreCoder ) {
                if (br.numBitsLeft() < 14) return ERROR_MALFORMED;
                const int32_t coreCoderDelay __unused = br.getBits(14);
            }

            int32_t extensionFlag = -1;
            if (br.numBitsLeft() > 0) {
                extensionFlag = br.getBits(1);
            } else {
                switch (objectType) {
                // 14496-3 4.5.1.1 extensionFlag
                case AOT_AAC_LC:
                    extensionFlag = 0;
                    break;
                case AOT_ER_AAC_LC:
                case AOT_ER_AAC_SCAL:
                case AOT_ER_BSAC:
                case AOT_ER_AAC_LD:
                    extensionFlag = 1;
                    break;
                default:
                    return ERROR_MALFORMED;
                    break;
                }
                ALOGW("csd missing extension flag; assuming %d for object type %u.",
                        extensionFlag, objectType);
            }

            if (numChannels == 0) {
                int32_t channelsEffectiveNum = 0;
                int32_t channelsNum = 0;
                if (br.numBitsLeft() < 32) {
                    return ERROR_MALFORMED;
                }
                const int32_t ElementInstanceTag __unused = br.getBits(4);
                const int32_t Profile __unused = br.getBits(2);
                const int32_t SamplingFrequencyIndex __unused = br.getBits(4);
                const int32_t NumFrontChannelElements = br.getBits(4);
                const int32_t NumSideChannelElements = br.getBits(4);
                const int32_t NumBackChannelElements = br.getBits(4);
                const int32_t NumLfeChannelElements = br.getBits(2);
                const int32_t NumAssocDataElements __unused = br.getBits(3);
                const int32_t NumValidCcElements __unused = br.getBits(4);

                const int32_t MonoMixdownPresent = br.getBits(1);

                if (MonoMixdownPresent != 0) {
                    if (br.numBitsLeft() < 4) return ERROR_MALFORMED;
                    const int32_t MonoMixdownElementNumber __unused = br.getBits(4);
                }

                if (br.numBitsLeft() < 1) return ERROR_MALFORMED;
                const int32_t StereoMixdownPresent = br.getBits(1);
                if (StereoMixdownPresent != 0) {
                    if (br.numBitsLeft() < 4) return ERROR_MALFORMED;
                    const int32_t StereoMixdownElementNumber __unused = br.getBits(4);
                }

                if (br.numBitsLeft() < 1) return ERROR_MALFORMED;
                const int32_t MatrixMixdownIndexPresent = br.getBits(1);
                if (MatrixMixdownIndexPresent != 0) {
                    if (br.numBitsLeft() < 3) return ERROR_MALFORMED;
                    const int32_t MatrixMixdownIndex __unused = br.getBits(2);
                    const int32_t PseudoSurroundEnable __unused = br.getBits(1);
                }

                int i;
                for (i=0; i < NumFrontChannelElements; i++) {
                    if (br.numBitsLeft() < 5) return ERROR_MALFORMED;
                    const int32_t FrontElementIsCpe = br.getBits(1);
                    const int32_t FrontElementTagSelect __unused = br.getBits(4);
                    channelsNum += FrontElementIsCpe ? 2 : 1;
                }

                for (i=0; i < NumSideChannelElements; i++) {
                    if (br.numBitsLeft() < 5) return ERROR_MALFORMED;
                    const int32_t SideElementIsCpe = br.getBits(1);
                    const int32_t SideElementTagSelect __unused = br.getBits(4);
                    channelsNum += SideElementIsCpe ? 2 : 1;
                }

                for (i=0; i < NumBackChannelElements; i++) {
                    if (br.numBitsLeft() < 5) return ERROR_MALFORMED;
                    const int32_t BackElementIsCpe = br.getBits(1);
                    const int32_t BackElementTagSelect __unused = br.getBits(4);
                    channelsNum += BackElementIsCpe ? 2 : 1;
                }
                channelsEffectiveNum = channelsNum;

                for (i=0; i < NumLfeChannelElements; i++) {
                    if (br.numBitsLeft() < 4) return ERROR_MALFORMED;
                    const int32_t LfeElementTagSelect __unused = br.getBits(4);
                    channelsNum += 1;
                }
                ALOGV("mpeg4 audio channelsNum = %d", channelsNum);
                ALOGV("mpeg4 audio channelsEffectiveNum = %d", channelsEffectiveNum);
                numChannels = channelsNum;
            }
        }
    }

    if (numChannels == 0) {
        return ERROR_UNSUPPORTED;
    }

    if (mLastTrack == NULL)
        return ERROR_MALFORMED;

    int32_t prevSampleRate;
    CHECK(AMediaFormat_getInt32(mLastTrack->meta, AMEDIAFORMAT_KEY_SAMPLE_RATE, &prevSampleRate));

    if (prevSampleRate != sampleRate) {
        ALOGV("mpeg4 audio sample rate different from previous setting. "
             "was: %d, now: %d", prevSampleRate, sampleRate);
    }

    AMediaFormat_setInt32(mLastTrack->meta, AMEDIAFORMAT_KEY_SAMPLE_RATE, sampleRate);

    int32_t prevChannelCount;
    CHECK(AMediaFormat_getInt32(mLastTrack->meta,
            AMEDIAFORMAT_KEY_CHANNEL_COUNT, &prevChannelCount));

    if (prevChannelCount != numChannels) {
        ALOGV("mpeg4 audio channel count different from previous setting. "
             "was: %d, now: %d", prevChannelCount, numChannels);
    }

    AMediaFormat_setInt32(mLastTrack->meta, AMEDIAFORMAT_KEY_CHANNEL_COUNT, numChannels);

    return OK;
}

void MPEG4Extractor::adjustRawDefaultFrameSize() {
    int32_t chanCount = 0;
    int32_t bitWidth = 0;
    const char *mimeStr = NULL;

    if(AMediaFormat_getString(mLastTrack->meta, AMEDIAFORMAT_KEY_MIME, &mimeStr) &&
        !strcasecmp(mimeStr, MEDIA_MIMETYPE_AUDIO_RAW) &&
        AMediaFormat_getInt32(mLastTrack->meta, AMEDIAFORMAT_KEY_CHANNEL_COUNT, &chanCount) &&
        AMediaFormat_getInt32(mLastTrack->meta, AMEDIAFORMAT_KEY_BITS_PER_SAMPLE, &bitWidth)) {
        // samplesize in stsz may not right , so updade default samplesize
        mLastTrack->sampleTable->setPredictSampleSize(chanCount * bitWidth / 8);
    }
}

////////////////////////////////////////////////////////////////////////////////

MPEG4Source::MPEG4Source(
        AMediaFormat *format,
        DataSourceHelper *dataSource,
        int32_t timeScale,
        const sp<SampleTable> &sampleTable,
        Vector<SidxEntry> &sidx,
        const Trex *trex,
        off64_t firstMoofOffset,
        const sp<ItemTable> &itemTable,
        uint64_t elstShiftStartTicks)
    : mFormat(format),
      mDataSource(dataSource),
      mTimescale(timeScale),
      mSampleTable(sampleTable),
      mCurrentSampleIndex(0),
      mCurrentFragmentIndex(0),
      mSegments(sidx),
      mTrex(trex),
      mFirstMoofOffset(firstMoofOffset),
      mCurrentMoofOffset(firstMoofOffset),
      mNextMoofOffset(-1),
      mCurrentTime(0),
      mDefaultEncryptedByteBlock(0),
      mDefaultSkipByteBlock(0),
      mCurrentSampleInfoAllocSize(0),
      mCurrentSampleInfoSizes(NULL),
      mCurrentSampleInfoOffsetsAllocSize(0),
      mCurrentSampleInfoOffsets(NULL),
      mIsAVC(false),
      mIsHEVC(false),
      mIsAC4(false),
      mIsPcm(false),
      mNALLengthSize(0),
      mStarted(false),
      mBuffer(NULL),
<<<<<<< HEAD
=======
      mWantsNALFragments(false),
      mSrcBufferSize(0),
>>>>>>> d13a4efc
      mSrcBuffer(NULL),
      mIsHeif(itemTable != NULL),
      mItemTable(itemTable),
      mElstShiftStartTicks(elstShiftStartTicks) {

    memset(&mTrackFragmentHeaderInfo, 0, sizeof(mTrackFragmentHeaderInfo));

    AMediaFormat_getInt32(mFormat,
            AMEDIAFORMAT_KEY_CRYPTO_MODE, &mCryptoMode);
    mDefaultIVSize = 0;
    AMediaFormat_getInt32(mFormat,
            AMEDIAFORMAT_KEY_CRYPTO_DEFAULT_IV_SIZE, &mDefaultIVSize);
    void *key;
    size_t keysize;
    if (AMediaFormat_getBuffer(mFormat,
            AMEDIAFORMAT_KEY_CRYPTO_KEY, &key, &keysize)) {
        CHECK(keysize <= 16);
        memset(mCryptoKey, 0, 16);
        memcpy(mCryptoKey, key, keysize);
    }

    AMediaFormat_getInt32(mFormat,
            AMEDIAFORMAT_KEY_CRYPTO_ENCRYPTED_BYTE_BLOCK, &mDefaultEncryptedByteBlock);
    AMediaFormat_getInt32(mFormat,
            AMEDIAFORMAT_KEY_CRYPTO_SKIP_BYTE_BLOCK, &mDefaultSkipByteBlock);

    const char *mime;
    bool success = AMediaFormat_getString(mFormat, AMEDIAFORMAT_KEY_MIME, &mime);
    CHECK(success);

    mIsAVC = !strcasecmp(mime, MEDIA_MIMETYPE_VIDEO_AVC);
    mIsHEVC = !strcasecmp(mime, MEDIA_MIMETYPE_VIDEO_HEVC) ||
              !strcasecmp(mime, MEDIA_MIMETYPE_IMAGE_ANDROID_HEIC);
    mIsAC4 = !strcasecmp(mime, MEDIA_MIMETYPE_AUDIO_AC4);

    if (mIsAVC) {
        void *data;
        size_t size;
        CHECK(AMediaFormat_getBuffer(format, AMEDIAFORMAT_KEY_CSD_AVC, &data, &size));

        const uint8_t *ptr = (const uint8_t *)data;

        CHECK(size >= 7);
        CHECK_EQ((unsigned)ptr[0], 1u);  // configurationVersion == 1

        // The number of bytes used to encode the length of a NAL unit.
        mNALLengthSize = 1 + (ptr[4] & 3);
    } else if (mIsHEVC) {
        void *data;
        size_t size;
        CHECK(AMediaFormat_getBuffer(format, AMEDIAFORMAT_KEY_CSD_HEVC, &data, &size));

        const uint8_t *ptr = (const uint8_t *)data;

        CHECK(size >= 22);
        CHECK_EQ((unsigned)ptr[0], 1u);  // configurationVersion == 1

        mNALLengthSize = 1 + (ptr[14 + 7] & 3);
    }

    mIsPcm = !strcasecmp(mime, MEDIA_MIMETYPE_AUDIO_RAW);
    mIsAudio = !strncasecmp(mime, "audio/", 6);

    if (mIsPcm) {
        int32_t numChannels = 0;
        int32_t bitsPerSample = 0;
        CHECK(AMediaFormat_getInt32(mFormat, AMEDIAFORMAT_KEY_BITS_PER_SAMPLE, &bitsPerSample));
        CHECK(AMediaFormat_getInt32(mFormat, AMEDIAFORMAT_KEY_CHANNEL_COUNT, &numChannels));

        int32_t bytesPerSample = bitsPerSample >> 3;
        int32_t pcmSampleSize = bytesPerSample * numChannels;

        size_t maxSampleSize;
        status_t err = mSampleTable->getMaxSampleSize(&maxSampleSize);
        if (err != OK || maxSampleSize != static_cast<size_t>(pcmSampleSize)
               || bitsPerSample != 16) {
            // Not supported
            mIsPcm = false;
        } else {
            AMediaFormat_setInt32(mFormat,
                    AMEDIAFORMAT_KEY_MAX_INPUT_SIZE, pcmSampleSize * kMaxPcmFrameSize);
        }
    }

    CHECK(AMediaFormat_getInt32(format, AMEDIAFORMAT_KEY_TRACK_ID, &mTrackId));

}

status_t MPEG4Source::init() {
    status_t err = OK;
    const char *mime;
    CHECK(AMediaFormat_getString(mFormat, AMEDIAFORMAT_KEY_MIME, &mime));
    if (mFirstMoofOffset != 0) {
        off64_t offset = mFirstMoofOffset;
        err = parseChunk(&offset);
        if(err == OK && !strncasecmp("video/", mime, 6)
            && !mCurrentSamples.isEmpty()) {
            // Start offset should be less or equal to composition time of first sample.
            // ISO : sample_composition_time_offset, version 0 (unsigned) for major brands.
            mElstShiftStartTicks = std::min(mElstShiftStartTicks,
                                            (uint64_t)(*mCurrentSamples.begin()).compositionOffset);
        }
        return err;
    }

    if (!strncasecmp("video/", mime, 6)) {
        uint64_t firstSampleCTS = 0;
        err = mSampleTable->getMetaDataForSample(0, NULL, NULL, &firstSampleCTS);
        // Start offset should be less or equal to composition time of first sample.
        // Composition time stamp of first sample cannot be negative.
        mElstShiftStartTicks = std::min(mElstShiftStartTicks, firstSampleCTS);
    }

    return err;
}

MPEG4Source::~MPEG4Source() {
    if (mStarted) {
        stop();
    }
    free(mCurrentSampleInfoSizes);
    free(mCurrentSampleInfoOffsets);
}

media_status_t MPEG4Source::start() {
    Mutex::Autolock autoLock(mLock);

    CHECK(!mStarted);

    int32_t tmp;
    CHECK(AMediaFormat_getInt32(mFormat, AMEDIAFORMAT_KEY_MAX_INPUT_SIZE, &tmp));
    size_t max_size = tmp;

    // A somewhat arbitrary limit that should be sufficient for 8k video frames
    // If you see the message below for a valid input stream: increase the limit
    const size_t kMaxBufferSize = 64 * 1024 * 1024;
    if (max_size > kMaxBufferSize) {
        ALOGE("bogus max input size: %zu > %zu", max_size, kMaxBufferSize);
        return AMEDIA_ERROR_MALFORMED;
    }
    if (max_size == 0) {
        ALOGE("zero max input size");
        return AMEDIA_ERROR_MALFORMED;
    }

    // Allow up to kMaxBuffers, but not if the total exceeds kMaxBufferSize.
    const size_t kInitialBuffers = 2;
    const size_t kMaxBuffers = 8;
    const size_t realMaxBuffers = min(kMaxBufferSize / max_size, kMaxBuffers);
    mBufferGroup->init(kInitialBuffers, max_size, realMaxBuffers);
    mSrcBuffer = new (std::nothrow) uint8_t[max_size];
    if (mSrcBuffer == NULL) {
        // file probably specified a bad max size
        return AMEDIA_ERROR_MALFORMED;
    }
    mSrcBufferSize = max_size;

    mStarted = true;

    return AMEDIA_OK;
}

media_status_t MPEG4Source::stop() {
    Mutex::Autolock autoLock(mLock);

    CHECK(mStarted);

    if (mBuffer != NULL) {
        mBuffer->release();
        mBuffer = NULL;
    }

    mSrcBufferSize = 0;
    delete[] mSrcBuffer;
    mSrcBuffer = NULL;

    mStarted = false;
    mCurrentSampleIndex = 0;

    return AMEDIA_OK;
}

status_t MPEG4Source::parseChunk(off64_t *offset) {
    uint32_t hdr[2];
    if (mDataSource->readAt(*offset, hdr, 8) < 8) {
        return ERROR_IO;
    }
    uint64_t chunk_size = ntohl(hdr[0]);
    uint32_t chunk_type = ntohl(hdr[1]);
    off64_t data_offset = *offset + 8;

    if (chunk_size == 1) {
        if (mDataSource->readAt(*offset + 8, &chunk_size, 8) < 8) {
            return ERROR_IO;
        }
        chunk_size = ntoh64(chunk_size);
        data_offset += 8;

        if (chunk_size < 16) {
            // The smallest valid chunk is 16 bytes long in this case.
            return ERROR_MALFORMED;
        }
    } else if (chunk_size < 8) {
        // The smallest valid chunk is 8 bytes long.
        return ERROR_MALFORMED;
    }

    char chunk[5];
    MakeFourCCString(chunk_type, chunk);
    ALOGV("MPEG4Source chunk %s @ %#llx", chunk, (long long)*offset);

    off64_t chunk_data_size = *offset + chunk_size - data_offset;

    switch(chunk_type) {

        case FOURCC("traf"):
        case FOURCC("moof"): {
            off64_t stop_offset = *offset + chunk_size;
            *offset = data_offset;
            while (*offset < stop_offset) {
                status_t err = parseChunk(offset);
                if (err != OK) {
                    return err;
                }
            }
            if (chunk_type == FOURCC("moof")) {
                // *offset points to the box following this moof. Find the next moof from there.

                while (true) {
                    if (mDataSource->readAt(*offset, hdr, 8) < 8) {
                        // no more box to the end of file.
                        break;
                    }
                    chunk_size = ntohl(hdr[0]);
                    chunk_type = ntohl(hdr[1]);
                    if (chunk_size == 1) {
                        // ISO/IEC 14496-12:2012, 8.8.4 Movie Fragment Box, moof is a Box
                        // which is defined in 4.2 Object Structure.
                        // When chunk_size==1, 8 bytes follows as "largesize".
                        if (mDataSource->readAt(*offset + 8, &chunk_size, 8) < 8) {
                            return ERROR_IO;
                        }
                        chunk_size = ntoh64(chunk_size);
                        if (chunk_size < 16) {
                            // The smallest valid chunk is 16 bytes long in this case.
                            return ERROR_MALFORMED;
                        }
                    } else if (chunk_size == 0) {
                        // next box extends to end of file.
                    } else if (chunk_size < 8) {
                        // The smallest valid chunk is 8 bytes long in this case.
                        return ERROR_MALFORMED;
                    }

                    if (chunk_type == FOURCC("moof")) {
                        mNextMoofOffset = *offset;
                        break;
                    } else if (chunk_size == 0) {
                        break;
                    }
                    *offset += chunk_size;
                }
            }
            break;
        }

        case FOURCC("tfhd"): {
                status_t err;
                if ((err = parseTrackFragmentHeader(data_offset, chunk_data_size)) != OK) {
                    return err;
                }
                *offset += chunk_size;
                break;
        }

        case FOURCC("trun"): {
                status_t err;
                if (mLastParsedTrackId == mTrackId) {
                    if ((err = parseTrackFragmentRun(data_offset, chunk_data_size)) != OK) {
                        return err;
                    }
                }

                *offset += chunk_size;
                break;
        }

        case FOURCC("saiz"): {
            status_t err;
            if ((err = parseSampleAuxiliaryInformationSizes(data_offset, chunk_data_size)) != OK) {
                return err;
            }
            *offset += chunk_size;
            break;
        }
        case FOURCC("saio"): {
            status_t err;
            if ((err = parseSampleAuxiliaryInformationOffsets(data_offset, chunk_data_size))
                    != OK) {
                return err;
            }
            *offset += chunk_size;
            break;
        }

        case FOURCC("senc"): {
            status_t err;
            if ((err = parseSampleEncryption(data_offset)) != OK) {
                return err;
            }
            *offset += chunk_size;
            break;
        }

        case FOURCC("mdat"): {
            // parse DRM info if present
            ALOGV("MPEG4Source::parseChunk mdat");
            // if saiz/saoi was previously observed, do something with the sampleinfos
            *offset += chunk_size;
            break;
        }

        default: {
            *offset += chunk_size;
            break;
        }
    }
    return OK;
}

status_t MPEG4Source::parseSampleAuxiliaryInformationSizes(
        off64_t offset, off64_t /* size */) {
    ALOGV("parseSampleAuxiliaryInformationSizes");
    // 14496-12 8.7.12
    uint8_t version;
    if (mDataSource->readAt(
            offset, &version, sizeof(version))
            < (ssize_t)sizeof(version)) {
        return ERROR_IO;
    }

    if (version != 0) {
        return ERROR_UNSUPPORTED;
    }
    offset++;

    uint32_t flags;
    if (!mDataSource->getUInt24(offset, &flags)) {
        return ERROR_IO;
    }
    offset += 3;

    if (flags & 1) {
        uint32_t tmp;
        if (!mDataSource->getUInt32(offset, &tmp)) {
            return ERROR_MALFORMED;
        }
        mCurrentAuxInfoType = tmp;
        offset += 4;
        if (!mDataSource->getUInt32(offset, &tmp)) {
            return ERROR_MALFORMED;
        }
        mCurrentAuxInfoTypeParameter = tmp;
        offset += 4;
    }

    uint8_t defsize;
    if (mDataSource->readAt(offset, &defsize, 1) != 1) {
        return ERROR_MALFORMED;
    }
    mCurrentDefaultSampleInfoSize = defsize;
    offset++;

    uint32_t smplcnt;
    if (!mDataSource->getUInt32(offset, &smplcnt)) {
        return ERROR_MALFORMED;
    }
    mCurrentSampleInfoCount = smplcnt;
    offset += 4;

    if (mCurrentDefaultSampleInfoSize != 0) {
        ALOGV("@@@@ using default sample info size of %d", mCurrentDefaultSampleInfoSize);
        return OK;
    }
    if (smplcnt > mCurrentSampleInfoAllocSize) {
        uint8_t * newPtr =  (uint8_t*) realloc(mCurrentSampleInfoSizes, smplcnt);
        if (newPtr == NULL) {
            ALOGE("failed to realloc %u -> %u", mCurrentSampleInfoAllocSize, smplcnt);
            return NO_MEMORY;
        }
        mCurrentSampleInfoSizes = newPtr;
        mCurrentSampleInfoAllocSize = smplcnt;
    }

    mDataSource->readAt(offset, mCurrentSampleInfoSizes, smplcnt);
    return OK;
}

status_t MPEG4Source::parseSampleAuxiliaryInformationOffsets(
        off64_t offset, off64_t /* size */) {
    ALOGV("parseSampleAuxiliaryInformationOffsets");
    // 14496-12 8.7.13
    uint8_t version;
    if (mDataSource->readAt(offset, &version, sizeof(version)) != 1) {
        return ERROR_IO;
    }
    offset++;

    uint32_t flags;
    if (!mDataSource->getUInt24(offset, &flags)) {
        return ERROR_IO;
    }
    offset += 3;

    uint32_t entrycount;
    if (!mDataSource->getUInt32(offset, &entrycount)) {
        return ERROR_IO;
    }
    offset += 4;
    if (entrycount == 0) {
        return OK;
    }
    if (entrycount > UINT32_MAX / 8) {
        return ERROR_MALFORMED;
    }

    if (entrycount > mCurrentSampleInfoOffsetsAllocSize) {
        uint64_t *newPtr = (uint64_t *)realloc(mCurrentSampleInfoOffsets, entrycount * 8);
        if (newPtr == NULL) {
            ALOGE("failed to realloc %u -> %u",
                    mCurrentSampleInfoOffsetsAllocSize, entrycount * 8);
            return NO_MEMORY;
        }
        mCurrentSampleInfoOffsets = newPtr;
        mCurrentSampleInfoOffsetsAllocSize = entrycount;
    }
    mCurrentSampleInfoOffsetCount = entrycount;

    if (mCurrentSampleInfoOffsets == NULL) {
        return OK;
    }

    for (size_t i = 0; i < entrycount; i++) {
        if (version == 0) {
            uint32_t tmp;
            if (!mDataSource->getUInt32(offset, &tmp)) {
                return ERROR_IO;
            }
            mCurrentSampleInfoOffsets[i] = tmp;
            offset += 4;
        } else {
            uint64_t tmp;
            if (!mDataSource->getUInt64(offset, &tmp)) {
                return ERROR_IO;
            }
            mCurrentSampleInfoOffsets[i] = tmp;
            offset += 8;
        }
    }

    // parse clear/encrypted data

    off64_t drmoffset = mCurrentSampleInfoOffsets[0]; // from moof

    drmoffset += mCurrentMoofOffset;

    return parseClearEncryptedSizes(drmoffset, false, 0);
}

status_t MPEG4Source::parseClearEncryptedSizes(
        off64_t offset, bool isSubsampleEncryption, uint32_t flags) {

    int32_t ivlength;
    if (!AMediaFormat_getInt32(mFormat, AMEDIAFORMAT_KEY_CRYPTO_DEFAULT_IV_SIZE, &ivlength)) {
        return ERROR_MALFORMED;
    }

    // only 0, 8 and 16 byte initialization vectors are supported
    if (ivlength != 0 && ivlength != 8 && ivlength != 16) {
        ALOGW("unsupported IV length: %d", ivlength);
        return ERROR_MALFORMED;
    }

    uint32_t sampleCount = mCurrentSampleInfoCount;
    if (isSubsampleEncryption) {
        if (!mDataSource->getUInt32(offset, &sampleCount)) {
            return ERROR_IO;
        }
        offset += 4;
    }

    // read CencSampleAuxiliaryDataFormats
    for (size_t i = 0; i < sampleCount; i++) {
        if (i >= mCurrentSamples.size()) {
            ALOGW("too few samples");
            break;
        }
        Sample *smpl = &mCurrentSamples.editItemAt(i);
        if (!smpl->clearsizes.isEmpty()) {
            continue;
        }

        memset(smpl->iv, 0, 16);
        if (mDataSource->readAt(offset, smpl->iv, ivlength) != ivlength) {
            return ERROR_IO;
        }

        offset += ivlength;

        bool readSubsamples;
        if (isSubsampleEncryption) {
            readSubsamples = flags & 2;
        } else {
            int32_t smplinfosize = mCurrentDefaultSampleInfoSize;
            if (smplinfosize == 0) {
                smplinfosize = mCurrentSampleInfoSizes[i];
            }
            readSubsamples = smplinfosize > ivlength;
        }

        if (readSubsamples) {
            uint16_t numsubsamples;
            if (!mDataSource->getUInt16(offset, &numsubsamples)) {
                return ERROR_IO;
            }
            offset += 2;
            for (size_t j = 0; j < numsubsamples; j++) {
                uint16_t numclear;
                uint32_t numencrypted;
                if (!mDataSource->getUInt16(offset, &numclear)) {
                    return ERROR_IO;
                }
                offset += 2;
                if (!mDataSource->getUInt32(offset, &numencrypted)) {
                    return ERROR_IO;
                }
                offset += 4;
                smpl->clearsizes.add(numclear);
                smpl->encryptedsizes.add(numencrypted);
            }
        } else {
            smpl->clearsizes.add(0);
            smpl->encryptedsizes.add(smpl->size);
        }
    }

    return OK;
}

status_t MPEG4Source::parseSampleEncryption(off64_t offset) {
    uint32_t flags;
    if (!mDataSource->getUInt32(offset, &flags)) { // actually version + flags
        return ERROR_MALFORMED;
    }
    return parseClearEncryptedSizes(offset + 4, true, flags);
}

status_t MPEG4Source::parseTrackFragmentHeader(off64_t offset, off64_t size) {

    if (size < 8) {
        return -EINVAL;
    }

    uint32_t flags;
    if (!mDataSource->getUInt32(offset, &flags)) { // actually version + flags
        return ERROR_MALFORMED;
    }

    if (flags & 0xff000000) {
        return -EINVAL;
    }

    if (!mDataSource->getUInt32(offset + 4, (uint32_t*)&mLastParsedTrackId)) {
        return ERROR_MALFORMED;
    }

    if (mLastParsedTrackId != mTrackId) {
        // this is not the right track, skip it
        return OK;
    }

    mTrackFragmentHeaderInfo.mFlags = flags;
    mTrackFragmentHeaderInfo.mTrackID = mLastParsedTrackId;
    offset += 8;
    size -= 8;

    ALOGV("fragment header: %08x %08x", flags, mTrackFragmentHeaderInfo.mTrackID);

    if (flags & TrackFragmentHeaderInfo::kBaseDataOffsetPresent) {
        if (size < 8) {
            return -EINVAL;
        }

        if (!mDataSource->getUInt64(offset, &mTrackFragmentHeaderInfo.mBaseDataOffset)) {
            return ERROR_MALFORMED;
        }
        offset += 8;
        size -= 8;
    }

    if (flags & TrackFragmentHeaderInfo::kSampleDescriptionIndexPresent) {
        if (size < 4) {
            return -EINVAL;
        }

        if (!mDataSource->getUInt32(offset, &mTrackFragmentHeaderInfo.mSampleDescriptionIndex)) {
            return ERROR_MALFORMED;
        }
        offset += 4;
        size -= 4;
    }

    if (flags & TrackFragmentHeaderInfo::kDefaultSampleDurationPresent) {
        if (size < 4) {
            return -EINVAL;
        }

        if (!mDataSource->getUInt32(offset, &mTrackFragmentHeaderInfo.mDefaultSampleDuration)) {
            return ERROR_MALFORMED;
        }
        offset += 4;
        size -= 4;
    }

    if (flags & TrackFragmentHeaderInfo::kDefaultSampleSizePresent) {
        if (size < 4) {
            return -EINVAL;
        }

        if (!mDataSource->getUInt32(offset, &mTrackFragmentHeaderInfo.mDefaultSampleSize)) {
            return ERROR_MALFORMED;
        }
        offset += 4;
        size -= 4;
    }

    if (flags & TrackFragmentHeaderInfo::kDefaultSampleFlagsPresent) {
        if (size < 4) {
            return -EINVAL;
        }

        if (!mDataSource->getUInt32(offset, &mTrackFragmentHeaderInfo.mDefaultSampleFlags)) {
            return ERROR_MALFORMED;
        }
        offset += 4;
        size -= 4;
    }

    if (!(flags & TrackFragmentHeaderInfo::kBaseDataOffsetPresent)) {
        mTrackFragmentHeaderInfo.mBaseDataOffset = mCurrentMoofOffset;
    }

    mTrackFragmentHeaderInfo.mDataOffset = 0;
    return OK;
}

status_t MPEG4Source::parseTrackFragmentRun(off64_t offset, off64_t size) {

    ALOGV("MPEG4Source::parseTrackFragmentRun");
    if (size < 8) {
        return -EINVAL;
    }

    enum {
        kDataOffsetPresent                  = 0x01,
        kFirstSampleFlagsPresent            = 0x04,
        kSampleDurationPresent              = 0x100,
        kSampleSizePresent                  = 0x200,
        kSampleFlagsPresent                 = 0x400,
        kSampleCompositionTimeOffsetPresent = 0x800,
    };

    uint32_t flags;
    if (!mDataSource->getUInt32(offset, &flags)) {
        return ERROR_MALFORMED;
    }
    // |version| only affects SampleCompositionTimeOffset field.
    // If version == 0, SampleCompositionTimeOffset is uint32_t;
    // Otherwise, SampleCompositionTimeOffset is int32_t.
    // Sample.compositionOffset is defined as int32_t.
    uint8_t version = flags >> 24;
    flags &= 0xffffff;
    ALOGV("fragment run version: 0x%02x, flags: 0x%06x", version, flags);

    if ((flags & kFirstSampleFlagsPresent) && (flags & kSampleFlagsPresent)) {
        // These two shall not be used together.
        return -EINVAL;
    }

    uint32_t sampleCount;
    if (!mDataSource->getUInt32(offset + 4, &sampleCount)) {
        return ERROR_MALFORMED;
    }
    offset += 8;
    size -= 8;

    uint64_t dataOffset = mTrackFragmentHeaderInfo.mDataOffset;

    uint32_t firstSampleFlags = 0;

    if (flags & kDataOffsetPresent) {
        if (size < 4) {
            return -EINVAL;
        }

        int32_t dataOffsetDelta;
        if (!mDataSource->getUInt32(offset, (uint32_t*)&dataOffsetDelta)) {
            return ERROR_MALFORMED;
        }

        dataOffset = mTrackFragmentHeaderInfo.mBaseDataOffset + dataOffsetDelta;

        offset += 4;
        size -= 4;
    }

    if (flags & kFirstSampleFlagsPresent) {
        if (size < 4) {
            return -EINVAL;
        }

        if (!mDataSource->getUInt32(offset, &firstSampleFlags)) {
            return ERROR_MALFORMED;
        }
        offset += 4;
        size -= 4;
    }

    uint32_t sampleDuration = 0, sampleSize = 0, sampleFlags = 0,
             sampleCtsOffset = 0;

    size_t bytesPerSample = 0;
    if (flags & kSampleDurationPresent) {
        bytesPerSample += 4;
    } else if (mTrackFragmentHeaderInfo.mFlags
            & TrackFragmentHeaderInfo::kDefaultSampleDurationPresent) {
        sampleDuration = mTrackFragmentHeaderInfo.mDefaultSampleDuration;
    } else if (mTrex) {
        sampleDuration = mTrex->default_sample_duration;
    }

    if (flags & kSampleSizePresent) {
        bytesPerSample += 4;
    } else if (mTrackFragmentHeaderInfo.mFlags
            & TrackFragmentHeaderInfo::kDefaultSampleSizePresent) {
        sampleSize = mTrackFragmentHeaderInfo.mDefaultSampleSize;
    } else {
        sampleSize = mTrackFragmentHeaderInfo.mDefaultSampleSize;
    }

    if (flags & kSampleFlagsPresent) {
        bytesPerSample += 4;
    } else if (mTrackFragmentHeaderInfo.mFlags
            & TrackFragmentHeaderInfo::kDefaultSampleFlagsPresent) {
        sampleFlags = mTrackFragmentHeaderInfo.mDefaultSampleFlags;
    } else {
        sampleFlags = mTrackFragmentHeaderInfo.mDefaultSampleFlags;
    }

    if (flags & kSampleCompositionTimeOffsetPresent) {
        bytesPerSample += 4;
    } else {
        sampleCtsOffset = 0;
    }

    if (bytesPerSample != 0) {
        if (size < (off64_t)sampleCount * bytesPerSample) {
            return -EINVAL;
        }
    } else {
        if (sampleDuration == 0) {
            ALOGW("b/123389881 sampleDuration == 0");
            android_errorWriteLog(0x534e4554, "124389881 zero");
            return -EINVAL;
        }

        // apply some sanity (vs strict legality) checks
        //
        // clamp the count of entries in the trun box, to avoid spending forever parsing
        // this box. Clamping (vs error) lets us play *something*.
        // 1 million is about 400 msecs on a Pixel3, should be no more than a couple seconds
        // on the slowest devices.
        static constexpr uint32_t kMaxTrunSampleCount = 1000000;
        if (sampleCount > kMaxTrunSampleCount) {
            ALOGW("b/123389881 clamp sampleCount(%u) @ kMaxTrunSampleCount(%u)",
                  sampleCount, kMaxTrunSampleCount);
            android_errorWriteLog(0x534e4554, "124389881 count");

        }
    }

    Sample tmp;
    for (uint32_t i = 0; i < sampleCount; ++i) {
        if (flags & kSampleDurationPresent) {
            if (!mDataSource->getUInt32(offset, &sampleDuration)) {
                return ERROR_MALFORMED;
            }
            offset += 4;
        }

        if (flags & kSampleSizePresent) {
            if (!mDataSource->getUInt32(offset, &sampleSize)) {
                return ERROR_MALFORMED;
            }
            offset += 4;
        }

        if (flags & kSampleFlagsPresent) {
            if (!mDataSource->getUInt32(offset, &sampleFlags)) {
                return ERROR_MALFORMED;
            }
            offset += 4;
        }

        if (flags & kSampleCompositionTimeOffsetPresent) {
            if (!mDataSource->getUInt32(offset, &sampleCtsOffset)) {
                return ERROR_MALFORMED;
            }
            offset += 4;
        }

        ALOGV("adding sample %d at offset 0x%08" PRIx64 ", size %u, duration %u, "
              " flags 0x%08x ctsOffset %" PRIu32, i + 1,
                dataOffset, sampleSize, sampleDuration,
                (flags & kFirstSampleFlagsPresent) && i == 0
                    ? firstSampleFlags : sampleFlags, sampleCtsOffset);
        tmp.offset = dataOffset;
        tmp.size = sampleSize;
        tmp.duration = sampleDuration;
        tmp.compositionOffset = sampleCtsOffset;
        memset(tmp.iv, 0, sizeof(tmp.iv));
        mCurrentSamples.add(tmp);

        dataOffset += sampleSize;
    }

    mTrackFragmentHeaderInfo.mDataOffset = dataOffset;

    return OK;
}

media_status_t MPEG4Source::getFormat(AMediaFormat *meta) {
    Mutex::Autolock autoLock(mLock);
    AMediaFormat_copy(meta, mFormat);
    return AMEDIA_OK;
}

size_t MPEG4Source::parseNALSize(const uint8_t *data) const {
    switch (mNALLengthSize) {
        case 1:
            return *data;
        case 2:
            return U16_AT(data);
        case 3:
            return ((size_t)data[0] << 16) | U16_AT(&data[1]);
        case 4:
            return U32_AT(data);
    }

    // This cannot happen, mNALLengthSize springs to life by adding 1 to
    // a 2-bit integer.
    CHECK(!"Should not be here.");

    return 0;
}

int32_t MPEG4Source::parseHEVCLayerId(const uint8_t *data, size_t size) {
    if (data == nullptr || size < mNALLengthSize + 2) {
        return -1;
    }

    // HEVC NAL-header (16-bit)
    //  1   6      6     3
    // |-|uuuuuu|------|iii|
    //      ^            ^
    //  NAL_type        layer_id + 1
    //
    // Layer-id is non-zero only for Temporal Sub-layer Access pictures (TSA)
    enum {
        TSA_N = 2,
        TSA_R = 3,
        STSA_N = 4,
        STSA_R = 5,
    };

    data += mNALLengthSize;
    uint16_t nalHeader = data[0] << 8 | data[1];

    uint16_t nalType = (nalHeader >> 9) & 0x3Fu;
    if (nalType == TSA_N || nalType == TSA_R || nalType == STSA_N || nalType == STSA_R) {
        int32_t layerIdPlusOne = nalHeader & 0x7u;
        ALOGD_IF(layerIdPlusOne == 0, "got layerId 0 for TSA picture");
        return layerIdPlusOne - 1;
    }
    return 0;
}

media_status_t MPEG4Source::read(
        MediaBufferHelper **out, const ReadOptions *options) {
    Mutex::Autolock autoLock(mLock);

    CHECK(mStarted);

    if (options != nullptr && options->getNonBlocking() && !mBufferGroup->has_buffers()) {
        *out = nullptr;
        return AMEDIA_ERROR_WOULD_BLOCK;
    }

    if (mFirstMoofOffset > 0) {
        return fragmentedRead(out, options);
    }

    *out = NULL;

    int64_t targetSampleTimeUs = -1;

    int64_t seekTimeUs;
    ReadOptions::SeekMode mode;
    if (options && options->getSeekTo(&seekTimeUs, &mode)) {

        if (mIsHeif) {
            CHECK(mSampleTable == NULL);
            CHECK(mItemTable != NULL);
            int32_t imageIndex;
            if (!AMediaFormat_getInt32(mFormat, AMEDIAFORMAT_KEY_TRACK_ID, &imageIndex)) {
                return AMEDIA_ERROR_MALFORMED;
            }

            status_t err;
            if (seekTimeUs >= 0) {
                err = mItemTable->findImageItem(imageIndex, &mCurrentSampleIndex);
            } else {
                err = mItemTable->findThumbnailItem(imageIndex, &mCurrentSampleIndex);
            }
            if (err != OK) {
                return AMEDIA_ERROR_UNKNOWN;
            }
        } else {
            uint32_t findFlags = 0;
            switch (mode) {
                case ReadOptions::SEEK_PREVIOUS_SYNC:
                    findFlags = SampleTable::kFlagBefore;
                    break;
                case ReadOptions::SEEK_NEXT_SYNC:
                    findFlags = SampleTable::kFlagAfter;
                    break;
                case ReadOptions::SEEK_CLOSEST_SYNC:
                case ReadOptions::SEEK_CLOSEST:
                    findFlags = SampleTable::kFlagClosest;
                    break;
                case ReadOptions::SEEK_FRAME_INDEX:
                    findFlags = SampleTable::kFlagFrameIndex;
                    break;
                default:
                    CHECK(!"Should not be here.");
                    break;
            }
            if( mode != ReadOptions::SEEK_FRAME_INDEX) {
                seekTimeUs += ((long double)mElstShiftStartTicks * 1000000) / mTimescale;
            }

            uint32_t sampleIndex;
            status_t err = mSampleTable->findSampleAtTime(
                    seekTimeUs, 1000000, mTimescale,
                    &sampleIndex, findFlags);

            if (mode == ReadOptions::SEEK_CLOSEST
                    || mode == ReadOptions::SEEK_FRAME_INDEX) {
                // We found the closest sample already, now we want the sync
                // sample preceding it (or the sample itself of course), even
                // if the subsequent sync sample is closer.
                findFlags = SampleTable::kFlagBefore;
            }

            uint32_t syncSampleIndex = sampleIndex;
            // assume every audio sample is a sync sample. This works around
            // seek issues with files that were incorrectly written with an
            // empty or single-sample stss block for the audio track
            if (err == OK && !mIsAudio) {
                err = mSampleTable->findSyncSampleNear(
                        sampleIndex, &syncSampleIndex, findFlags);
            }

            uint64_t sampleTime;
            if (err == OK) {
                err = mSampleTable->getMetaDataForSample(
                        sampleIndex, NULL, NULL, &sampleTime);
            }

            if (err != OK) {
                if (err == ERROR_OUT_OF_RANGE) {
                    // An attempt to seek past the end of the stream would
                    // normally cause this ERROR_OUT_OF_RANGE error. Propagating
                    // this all the way to the MediaPlayer would cause abnormal
                    // termination. Legacy behaviour appears to be to behave as if
                    // we had seeked to the end of stream, ending normally.
                    return AMEDIA_ERROR_END_OF_STREAM;
                }
                ALOGV("end of stream");
                return AMEDIA_ERROR_UNKNOWN;
            }

            if (mode == ReadOptions::SEEK_CLOSEST
                || mode == ReadOptions::SEEK_FRAME_INDEX) {
                sampleTime -= mElstShiftStartTicks;
                targetSampleTimeUs = (sampleTime * 1000000ll) / mTimescale;
            }

#if 0
            uint32_t syncSampleTime;
            CHECK_EQ(OK, mSampleTable->getMetaDataForSample(
                        syncSampleIndex, NULL, NULL, &syncSampleTime));

            ALOGI("seek to time %lld us => sample at time %lld us, "
                 "sync sample at time %lld us",
                 seekTimeUs,
                 sampleTime * 1000000ll / mTimescale,
                 syncSampleTime * 1000000ll / mTimescale);
#endif

            mCurrentSampleIndex = syncSampleIndex;
        }

        if (mBuffer != NULL) {
            mBuffer->release();
            mBuffer = NULL;
        }

        // fall through
    }

    off64_t offset = 0;
    size_t size = 0;
    uint64_t cts, stts;
    bool isSyncSample;
    bool newBuffer = false;
    if (mBuffer == NULL) {
        newBuffer = true;

        status_t err;
        if (!mIsHeif) {
            err = mSampleTable->getMetaDataForSample(
                    mCurrentSampleIndex, &offset, &size, &cts, &isSyncSample, &stts);
            if(err == OK) {
                /* Composition Time Stamp cannot be negative. Some files have video Sample
                * Time(STTS)delta with zero value(b/117402420).  Hence subtract only
                * min(cts, mElstShiftStartTicks), so that audio tracks can be played.
                */
                cts -= std::min(cts, mElstShiftStartTicks);
            }

        } else {
            err = mItemTable->getImageOffsetAndSize(
                    options && options->getSeekTo(&seekTimeUs, &mode) ?
                            &mCurrentSampleIndex : NULL, &offset, &size);

            cts = stts = 0;
            isSyncSample = 0;
            ALOGV("image offset %lld, size %zu", (long long)offset, size);
        }

        if (err != OK) {
            if (err == ERROR_END_OF_STREAM) {
                return AMEDIA_ERROR_END_OF_STREAM;
            }
            return AMEDIA_ERROR_UNKNOWN;
        }

        err = mBufferGroup->acquire_buffer(&mBuffer);

        if (err != OK) {
            CHECK(mBuffer == NULL);
            return AMEDIA_ERROR_UNKNOWN;
        }
        if (size > mBuffer->size()) {
            ALOGE("buffer too small: %zu > %zu", size, mBuffer->size());
            mBuffer->release();
            mBuffer = NULL;
            return AMEDIA_ERROR_UNKNOWN; // ERROR_BUFFER_TOO_SMALL
        }
    }

    if (!mIsAVC && !mIsHEVC && !mIsAC4) {
        if (newBuffer) {
            if (mIsPcm) {
                // The twos' PCM block reader assumes that all samples has the same size.

                uint32_t samplesToRead = mSampleTable->getLastSampleIndexInChunk()
                                                      - mCurrentSampleIndex + 1;
                if (samplesToRead > kMaxPcmFrameSize) {
                    samplesToRead = kMaxPcmFrameSize;
                }

                ALOGV("Reading %d PCM frames of size %zu at index %d to stop of chunk at %d",
                      samplesToRead, size, mCurrentSampleIndex,
                      mSampleTable->getLastSampleIndexInChunk());

               size_t totalSize = samplesToRead * size;
                uint8_t* buf = (uint8_t *)mBuffer->data();
                ssize_t bytesRead = mDataSource->readAt(offset, buf, totalSize);
                if (bytesRead < (ssize_t)totalSize) {
                    mBuffer->release();
                    mBuffer = NULL;

                    return AMEDIA_ERROR_IO;
                }

                AMediaFormat *meta = mBuffer->meta_data();
                AMediaFormat_clear(meta);
                AMediaFormat_setInt64(
                      meta, AMEDIAFORMAT_KEY_TIME_US, ((long double)cts * 1000000) / mTimescale);
                AMediaFormat_setInt32(meta, AMEDIAFORMAT_KEY_IS_SYNC_FRAME, 1);

                int32_t byteOrder;
                AMediaFormat_getInt32(mFormat,
                        AMEDIAFORMAT_KEY_PCM_BIG_ENDIAN, &byteOrder);

                if (byteOrder == 1) {
                    // Big-endian -> little-endian
                    uint16_t *dstData = (uint16_t *)buf;
                    uint16_t *srcData = (uint16_t *)buf;

                    for (size_t j = 0; j < bytesRead / sizeof(uint16_t); j++) {
                         dstData[j] = ntohs(srcData[j]);
                    }
                }

                mCurrentSampleIndex += samplesToRead;
                mBuffer->set_range(0, totalSize);
            } else {
                ssize_t num_bytes_read =
                    mDataSource->readAt(offset, (uint8_t *)mBuffer->data(), size);

                if (num_bytes_read < (ssize_t)size) {
                    mBuffer->release();
                    mBuffer = NULL;

                    return AMEDIA_ERROR_IO;
                }

                CHECK(mBuffer != NULL);
                mBuffer->set_range(0, size);
                AMediaFormat *meta = mBuffer->meta_data();
                AMediaFormat_clear(meta);
                AMediaFormat_setInt64(
                        meta, AMEDIAFORMAT_KEY_TIME_US, ((long double)cts * 1000000) / mTimescale);
                AMediaFormat_setInt64(
                        meta, AMEDIAFORMAT_KEY_DURATION, ((long double)stts * 1000000) / mTimescale);

                if (targetSampleTimeUs >= 0) {
                    AMediaFormat_setInt64(
                            meta, AMEDIAFORMAT_KEY_TARGET_TIME, targetSampleTimeUs);
                }

                if (isSyncSample) {
                    AMediaFormat_setInt32(meta, AMEDIAFORMAT_KEY_IS_SYNC_FRAME, 1);
                }
 
                ++mCurrentSampleIndex;
            }
        }

        *out = mBuffer;
        mBuffer = NULL;

        return AMEDIA_OK;

    } else if (mIsAC4) {
        CHECK(mBuffer != NULL);
        // Make sure there is enough space to write the sync header and the raw frame
        if (mBuffer->range_length() < (7 + size)) {
            mBuffer->release();
            mBuffer = NULL;

            return AMEDIA_ERROR_IO;
        }

        uint8_t *dstData = (uint8_t *)mBuffer->data();
        size_t dstOffset = 0;
        // Add AC-4 sync header to MPEG4 encapsulated AC-4 raw frame
        // AC40 sync word, meaning no CRC at the end of the frame
        dstData[dstOffset++] = 0xAC;
        dstData[dstOffset++] = 0x40;
        dstData[dstOffset++] = 0xFF;
        dstData[dstOffset++] = 0xFF;
        dstData[dstOffset++] = (uint8_t)((size >> 16) & 0xFF);
        dstData[dstOffset++] = (uint8_t)((size >> 8) & 0xFF);
        dstData[dstOffset++] = (uint8_t)((size >> 0) & 0xFF);

        ssize_t numBytesRead = mDataSource->readAt(offset, dstData + dstOffset, size);
        if (numBytesRead != (ssize_t)size) {
            mBuffer->release();
            mBuffer = NULL;

            return AMEDIA_ERROR_IO;
        }

        mBuffer->set_range(0, dstOffset + size);
        AMediaFormat *meta = mBuffer->meta_data();
        AMediaFormat_clear(meta);
        AMediaFormat_setInt64(
                meta, AMEDIAFORMAT_KEY_TIME_US, ((long double)cts * 1000000) / mTimescale);
        AMediaFormat_setInt64(
                meta, AMEDIAFORMAT_KEY_DURATION, ((long double)stts * 1000000) / mTimescale);

        if (targetSampleTimeUs >= 0) {
            AMediaFormat_setInt64(
                    meta, AMEDIAFORMAT_KEY_TARGET_TIME, targetSampleTimeUs);
        }

        if (isSyncSample) {
            AMediaFormat_setInt32(meta, AMEDIAFORMAT_KEY_IS_SYNC_FRAME, 1);
        }

        ++mCurrentSampleIndex;

        *out = mBuffer;
        mBuffer = NULL;

        return AMEDIA_OK;
    } else {
        // Whole NAL units are returned but each fragment is prefixed by
        // the start code (0x00 00 00 01).
        ssize_t num_bytes_read = 0;
<<<<<<< HEAD
        num_bytes_read = mDataSource->readAt(offset, mSrcBuffer, size);
=======
        int32_t drm = 0;
        bool usesDRM = (mFormat.findInt32(kKeyIsDRM, &drm) && drm != 0);
        if (usesDRM && size <= mBuffer->size()) {
            num_bytes_read =
                mDataSource->readAt(offset, (uint8_t*)mBuffer->data(), size);
        } else if (!usesDRM && size <= mSrcBufferSize) {
            num_bytes_read = mDataSource->readAt(offset, mSrcBuffer, size);
        } else {
            // The sample is larger than the expected maximum size. Fall through and let the failure
            // be handled by the following if.
            android_errorWriteLog(0x534e4554, "188893559");
        }
>>>>>>> d13a4efc

        if (num_bytes_read < (ssize_t)size) {
            mBuffer->release();
            mBuffer = NULL;

            return AMEDIA_ERROR_IO;
        }

        uint8_t *dstData = (uint8_t *)mBuffer->data();
        size_t srcOffset = 0;
        size_t dstOffset = 0;

        while (srcOffset < size) {
            bool isMalFormed = !isInRange((size_t)0u, size, srcOffset, mNALLengthSize);
            size_t nalLength = 0;
            if (!isMalFormed) {
                nalLength = parseNALSize(&mSrcBuffer[srcOffset]);
                srcOffset += mNALLengthSize;
                isMalFormed = !isInRange((size_t)0u, size, srcOffset, nalLength);
            }

            if (isMalFormed) {
                //if nallength abnormal,ignore it.
                ALOGW("abnormal nallength, ignore this NAL");
                srcOffset = size;
                break;
            }

            if (nalLength == 0) {
                continue;
            }

            if (dstOffset > SIZE_MAX - 4 ||
                    dstOffset + 4 > SIZE_MAX - nalLength ||
                    dstOffset + 4 + nalLength > mBuffer->size()) {
                ALOGE("b/27208621 : %zu %zu", dstOffset, mBuffer->size());
                android_errorWriteLog(0x534e4554, "27208621");
                mBuffer->release();
                mBuffer = NULL;
                return AMEDIA_ERROR_MALFORMED;
            }

            dstData[dstOffset++] = 0;
            dstData[dstOffset++] = 0;
            dstData[dstOffset++] = 0;
            dstData[dstOffset++] = 1;
            memcpy(&dstData[dstOffset], &mSrcBuffer[srcOffset], nalLength);
            srcOffset += nalLength;
            dstOffset += nalLength;
        }
        CHECK_EQ(srcOffset, size);
        CHECK(mBuffer != NULL);
        mBuffer->set_range(0, dstOffset);

        AMediaFormat *meta = mBuffer->meta_data();
        AMediaFormat_clear(meta);
        AMediaFormat_setInt64(
                meta, AMEDIAFORMAT_KEY_TIME_US, ((long double)cts * 1000000) / mTimescale);
        AMediaFormat_setInt64(
                meta, AMEDIAFORMAT_KEY_DURATION, ((long double)stts * 1000000) / mTimescale);

        if (targetSampleTimeUs >= 0) {
            AMediaFormat_setInt64(
                    meta, AMEDIAFORMAT_KEY_TARGET_TIME, targetSampleTimeUs);
        }

        if (mIsAVC) {
            uint32_t layerId = FindAVCLayerId(
                    (const uint8_t *)mBuffer->data(), mBuffer->range_length());
            AMediaFormat_setInt32(meta, AMEDIAFORMAT_KEY_TEMPORAL_LAYER_ID, layerId);
        } else if (mIsHEVC) {
            int32_t layerId = parseHEVCLayerId(
                    (const uint8_t *)mBuffer->data(), mBuffer->range_length());
            if (layerId >= 0) {
                AMediaFormat_setInt32(meta, AMEDIAFORMAT_KEY_TEMPORAL_LAYER_ID, layerId);
            }
        }

        if (isSyncSample) {
            AMediaFormat_setInt32(meta, AMEDIAFORMAT_KEY_IS_SYNC_FRAME, 1);
        }

        ++mCurrentSampleIndex;

        *out = mBuffer;
        mBuffer = NULL;

        return AMEDIA_OK;
    }
}

media_status_t MPEG4Source::fragmentedRead(
        MediaBufferHelper **out, const ReadOptions *options) {

    ALOGV("MPEG4Source::fragmentedRead");

    CHECK(mStarted);

    *out = NULL;

    int64_t targetSampleTimeUs = -1;

    int64_t seekTimeUs;
    ReadOptions::SeekMode mode;
    if (options && options->getSeekTo(&seekTimeUs, &mode)) {

        seekTimeUs += ((long double)mElstShiftStartTicks * 1000000) / mTimescale;
        ALOGV("shifted seekTimeUs :%" PRId64 ", mElstShiftStartTicks:%" PRIu64, seekTimeUs,
              mElstShiftStartTicks);

        int numSidxEntries = mSegments.size();
        if (numSidxEntries != 0) {
            int64_t totalTime = 0;
            off64_t totalOffset = mFirstMoofOffset;
            for (int i = 0; i < numSidxEntries; i++) {
                const SidxEntry *se = &mSegments[i];
                if (totalTime + se->mDurationUs > seekTimeUs) {
                    // The requested time is somewhere in this segment
                    if ((mode == ReadOptions::SEEK_NEXT_SYNC && seekTimeUs > totalTime) ||
                        (mode == ReadOptions::SEEK_CLOSEST_SYNC &&
                        (seekTimeUs - totalTime) > (totalTime + se->mDurationUs - seekTimeUs))) {
                        // requested next sync, or closest sync and it was closer to the end of
                        // this segment
                        totalTime += se->mDurationUs;
                        totalOffset += se->mSize;
                    }
                    break;
                }
                totalTime += se->mDurationUs;
                totalOffset += se->mSize;
            }
            mCurrentMoofOffset = totalOffset;
            mNextMoofOffset = -1;
            mCurrentSamples.clear();
            mCurrentSampleIndex = 0;
            status_t err = parseChunk(&totalOffset);
            if (err != OK) {
                return AMEDIA_ERROR_UNKNOWN;
            }
            mCurrentTime = totalTime * mTimescale / 1000000ll;
        } else {
            // without sidx boxes, we can only seek to 0
            mCurrentMoofOffset = mFirstMoofOffset;
            mNextMoofOffset = -1;
            mCurrentSamples.clear();
            mCurrentSampleIndex = 0;
            off64_t tmp = mCurrentMoofOffset;
            status_t err = parseChunk(&tmp);
            if (err != OK) {
                return AMEDIA_ERROR_UNKNOWN;
            }
            mCurrentTime = 0;
        }

        if (mBuffer != NULL) {
            mBuffer->release();
            mBuffer = NULL;
        }

        // fall through
    }

    off64_t offset = 0;
    size_t size = 0;
    uint64_t cts = 0;
    bool isSyncSample = false;
    bool newBuffer = false;
    if (mBuffer == NULL || mCurrentSampleIndex >= mCurrentSamples.size()) {
        newBuffer = true;

        if (mBuffer != NULL) {
            mBuffer->release();
            mBuffer = NULL;
        }
        if (mCurrentSampleIndex >= mCurrentSamples.size()) {
            // move to next fragment if there is one
            if (mNextMoofOffset <= mCurrentMoofOffset) {
                return AMEDIA_ERROR_END_OF_STREAM;
            }
            off64_t nextMoof = mNextMoofOffset;
            mCurrentMoofOffset = nextMoof;
            mCurrentSamples.clear();
            mCurrentSampleIndex = 0;
            status_t err = parseChunk(&nextMoof);
            if (err != OK) {
                return AMEDIA_ERROR_UNKNOWN;
            }
            if (mCurrentSampleIndex >= mCurrentSamples.size()) {
                return AMEDIA_ERROR_END_OF_STREAM;
            }
        }

        const Sample *smpl = &mCurrentSamples[mCurrentSampleIndex];
        offset = smpl->offset;
        size = smpl->size;
        cts = mCurrentTime + smpl->compositionOffset;
        /* Composition Time Stamp cannot be negative. Some files have video Sample
        * Time(STTS)delta with zero value(b/117402420).  Hence subtract only
        * min(cts, mElstShiftStartTicks), so that audio tracks can be played.
        */
        cts -= std::min(cts, mElstShiftStartTicks);

        mCurrentTime += smpl->duration;
        isSyncSample = (mCurrentSampleIndex == 0);

        status_t err = mBufferGroup->acquire_buffer(&mBuffer);

        if (err != OK) {
            CHECK(mBuffer == NULL);
            ALOGV("acquire_buffer returned %d", err);
            return AMEDIA_ERROR_UNKNOWN;
        }
        if (size > mBuffer->size()) {
            ALOGE("buffer too small: %zu > %zu", size, mBuffer->size());
            mBuffer->release();
            mBuffer = NULL;
            return AMEDIA_ERROR_UNKNOWN;
        }
    }

    const Sample *smpl = &mCurrentSamples[mCurrentSampleIndex];
    AMediaFormat *bufmeta = mBuffer->meta_data();
    AMediaFormat_clear(bufmeta);
    if (smpl->encryptedsizes.size()) {
        // store clear/encrypted lengths in metadata
        AMediaFormat_setBuffer(bufmeta, AMEDIAFORMAT_KEY_CRYPTO_PLAIN_SIZES,
                smpl->clearsizes.array(), smpl->clearsizes.size() * 4);
        AMediaFormat_setBuffer(bufmeta, AMEDIAFORMAT_KEY_CRYPTO_ENCRYPTED_SIZES,
                smpl->encryptedsizes.array(), smpl->encryptedsizes.size() * 4);
        AMediaFormat_setInt32(bufmeta, AMEDIAFORMAT_KEY_CRYPTO_DEFAULT_IV_SIZE, mDefaultIVSize);
        AMediaFormat_setInt32(bufmeta, AMEDIAFORMAT_KEY_CRYPTO_MODE, mCryptoMode);
        AMediaFormat_setBuffer(bufmeta, AMEDIAFORMAT_KEY_CRYPTO_KEY, mCryptoKey, 16);
        AMediaFormat_setInt32(bufmeta,
                AMEDIAFORMAT_KEY_CRYPTO_ENCRYPTED_BYTE_BLOCK, mDefaultEncryptedByteBlock);
        AMediaFormat_setInt32(bufmeta,
                AMEDIAFORMAT_KEY_CRYPTO_SKIP_BYTE_BLOCK, mDefaultSkipByteBlock);

        void *iv = NULL;
        size_t ivlength = 0;
        if (!AMediaFormat_getBuffer(mFormat,
                "crypto-iv", &iv, &ivlength)) {
            iv = (void *) smpl->iv;
            ivlength = 16; // use 16 or the actual size?
        }
        AMediaFormat_setBuffer(bufmeta, AMEDIAFORMAT_KEY_CRYPTO_IV, iv, ivlength);
    }

    if (!mIsAVC && !mIsHEVC) {
        if (newBuffer) {
            if (!isInRange((size_t)0u, mBuffer->size(), size)) {
                mBuffer->release();
                mBuffer = NULL;

                ALOGE("fragmentedRead ERROR_MALFORMED size %zu", size);
                return AMEDIA_ERROR_MALFORMED;
            }

            ssize_t num_bytes_read =
                mDataSource->readAt(offset, (uint8_t *)mBuffer->data(), size);

            if (num_bytes_read < (ssize_t)size) {
                mBuffer->release();
                mBuffer = NULL;

                ALOGE("i/o error");
                return AMEDIA_ERROR_IO;
            }

            CHECK(mBuffer != NULL);
            mBuffer->set_range(0, size);
            AMediaFormat_setInt64(bufmeta,
                    AMEDIAFORMAT_KEY_TIME_US, ((long double)cts * 1000000) / mTimescale);
            AMediaFormat_setInt64(bufmeta,
                    AMEDIAFORMAT_KEY_DURATION, ((long double)smpl->duration * 1000000) / mTimescale);

            if (targetSampleTimeUs >= 0) {
                AMediaFormat_setInt64(bufmeta, AMEDIAFORMAT_KEY_TARGET_TIME, targetSampleTimeUs);
            }

            if (mIsAVC) {
                uint32_t layerId = FindAVCLayerId(
                        (const uint8_t *)mBuffer->data(), mBuffer->range_length());
                AMediaFormat_setInt32(bufmeta, AMEDIAFORMAT_KEY_TEMPORAL_LAYER_ID, layerId);
            } else if (mIsHEVC) {
                int32_t layerId = parseHEVCLayerId(
                        (const uint8_t *)mBuffer->data(), mBuffer->range_length());
                if (layerId >= 0) {
                    AMediaFormat_setInt32(bufmeta, AMEDIAFORMAT_KEY_TEMPORAL_LAYER_ID, layerId);
                }
            }

            if (isSyncSample) {
                AMediaFormat_setInt32(bufmeta, AMEDIAFORMAT_KEY_IS_SYNC_FRAME, 1);
            }

            ++mCurrentSampleIndex;
        }

        *out = mBuffer;
        mBuffer = NULL;

        return AMEDIA_OK;

    } else {
        ALOGV("whole NAL");
        // Whole NAL units are returned but each fragment is prefixed by
        // the start code (0x00 00 00 01).
        ssize_t num_bytes_read = 0;
        void *data = NULL;
        bool isMalFormed = false;
        int32_t max_size;
        if (!AMediaFormat_getInt32(mFormat, AMEDIAFORMAT_KEY_MAX_INPUT_SIZE, &max_size)
                || !isInRange((size_t)0u, (size_t)max_size, size)) {
            isMalFormed = true;
        } else {
            data = mSrcBuffer;
        }

        if (isMalFormed || data == NULL) {
            ALOGE("isMalFormed size %zu", size);
            if (mBuffer != NULL) {
                mBuffer->release();
                mBuffer = NULL;
            }
            return AMEDIA_ERROR_MALFORMED;
        }
        num_bytes_read = mDataSource->readAt(offset, data, size);

        if (num_bytes_read < (ssize_t)size) {
            mBuffer->release();
            mBuffer = NULL;

            ALOGE("i/o error");
            return AMEDIA_ERROR_IO;
        }

        uint8_t *dstData = (uint8_t *)mBuffer->data();
        size_t srcOffset = 0;
        size_t dstOffset = 0;

        while (srcOffset < size) {
            isMalFormed = !isInRange((size_t)0u, size, srcOffset, mNALLengthSize);
            size_t nalLength = 0;
            if (!isMalFormed) {
                nalLength = parseNALSize(&mSrcBuffer[srcOffset]);
                srcOffset += mNALLengthSize;
                isMalFormed = !isInRange((size_t)0u, size, srcOffset, nalLength)
                        || !isInRange((size_t)0u, mBuffer->size(), dstOffset, (size_t)4u)
                        || !isInRange((size_t)0u, mBuffer->size(), dstOffset + 4, nalLength);
            }

            if (isMalFormed) {
                ALOGE("Video is malformed; nalLength %zu", nalLength);
                mBuffer->release();
                mBuffer = NULL;
                return AMEDIA_ERROR_MALFORMED;
            }

            if (nalLength == 0) {
                continue;
            }

            if (dstOffset > SIZE_MAX - 4 ||
                    dstOffset + 4 > SIZE_MAX - nalLength ||
                    dstOffset + 4 + nalLength > mBuffer->size()) {
                ALOGE("b/26365349 : %zu %zu", dstOffset, mBuffer->size());
                android_errorWriteLog(0x534e4554, "26365349");
                mBuffer->release();
                mBuffer = NULL;
                return AMEDIA_ERROR_MALFORMED;
            }

            dstData[dstOffset++] = 0;
            dstData[dstOffset++] = 0;
            dstData[dstOffset++] = 0;
            dstData[dstOffset++] = 1;
            memcpy(&dstData[dstOffset], &mSrcBuffer[srcOffset], nalLength);
            srcOffset += nalLength;
            dstOffset += nalLength;
        }
        CHECK_EQ(srcOffset, size);
        CHECK(mBuffer != NULL);
        mBuffer->set_range(0, dstOffset);

        AMediaFormat *bufmeta = mBuffer->meta_data();
        AMediaFormat_setInt64(bufmeta,
                AMEDIAFORMAT_KEY_TIME_US, ((long double)cts * 1000000) / mTimescale);
        AMediaFormat_setInt64(bufmeta,
                AMEDIAFORMAT_KEY_DURATION, ((long double)smpl->duration * 1000000) / mTimescale);

        if (targetSampleTimeUs >= 0) {
            AMediaFormat_setInt64(bufmeta, AMEDIAFORMAT_KEY_TARGET_TIME, targetSampleTimeUs);
        }

        if (isSyncSample) {
            AMediaFormat_setInt32(bufmeta, AMEDIAFORMAT_KEY_IS_SYNC_FRAME, 1);
        }

        ++mCurrentSampleIndex;

        *out = mBuffer;
        mBuffer = NULL;

        return AMEDIA_OK;
    }

    return AMEDIA_OK;
}

MPEG4Extractor::Track *MPEG4Extractor::findTrackByMimePrefix(
        const char *mimePrefix) {
    for (Track *track = mFirstTrack; track != NULL; track = track->next) {
        const char *mime;
        if (AMediaFormat_getString(track->meta, AMEDIAFORMAT_KEY_MIME, &mime)
                && !strncasecmp(mime, mimePrefix, strlen(mimePrefix))) {
            return track;
        }
    }

    return NULL;
}

static bool LegacySniffMPEG4(DataSourceHelper *source, float *confidence) {
    uint8_t header[8];

    ssize_t n = source->readAt(4, header, sizeof(header));
    if (n < (ssize_t)sizeof(header)) {
        return false;
    }

    if (!memcmp(header, "ftyp3gp", 7) || !memcmp(header, "ftypmp42", 8)
        || !memcmp(header, "ftyp3gr6", 8) || !memcmp(header, "ftyp3gs6", 8)
        || !memcmp(header, "ftyp3ge6", 8) || !memcmp(header, "ftyp3gg6", 8)
        || !memcmp(header, "ftypisom", 8) || !memcmp(header, "ftypM4V ", 8)
        || !memcmp(header, "ftypM4A ", 8) || !memcmp(header, "ftypf4v ", 8)
        || !memcmp(header, "ftypkddi", 8) || !memcmp(header, "ftypM4VP", 8)
        || !memcmp(header, "ftypmif1", 8) || !memcmp(header, "ftypheic", 8)
        || !memcmp(header, "ftypmsf1", 8) || !memcmp(header, "ftyphevc", 8)) {
        *confidence = 0.4;

        return true;
    }

    return false;
}

static bool isCompatibleBrand(uint32_t fourcc) {
    static const uint32_t kCompatibleBrands[] = {
        FOURCC("isom"),
        FOURCC("iso2"),
        FOURCC("avc1"),
        FOURCC("hvc1"),
        FOURCC("hev1"),
        FOURCC("av01"),
        FOURCC("3gp4"),
        FOURCC("mp41"),
        FOURCC("mp42"),
        FOURCC("dash"),
        FOURCC("nvr1"),

        // Won't promise that the following file types can be played.
        // Just give these file types a chance.
        FOURCC("qt  "),  // Apple's QuickTime
        FOURCC("MSNV"),  // Sony's PSP
        FOURCC("wmf "),

        FOURCC("3g2a"),  // 3GPP2
        FOURCC("3g2b"),
        FOURCC("mif1"),  // HEIF image
        FOURCC("heic"),  // HEIF image
        FOURCC("msf1"),  // HEIF image sequence
        FOURCC("hevc"),  // HEIF image sequence
    };

    for (size_t i = 0;
         i < sizeof(kCompatibleBrands) / sizeof(kCompatibleBrands[0]);
         ++i) {
        if (kCompatibleBrands[i] == fourcc) {
            return true;
        }
    }

    return false;
}

// Attempt to actually parse the 'ftyp' atom and determine if a suitable
// compatible brand is present.
// Also try to identify where this file's metadata ends
// (end of the 'moov' atom) and report it to the caller as part of
// the metadata.
static bool BetterSniffMPEG4(DataSourceHelper *source, float *confidence) {
    // We scan up to 128 bytes to identify this file as an MP4.
    static const off64_t kMaxScanOffset = 128ll;

    off64_t offset = 0ll;
    bool foundGoodFileType = false;
    off64_t moovAtomEndOffset = -1ll;
    bool done = false;

    while (!done && offset < kMaxScanOffset) {
        uint32_t hdr[2];
        if (source->readAt(offset, hdr, 8) < 8) {
            return false;
        }

        uint64_t chunkSize = ntohl(hdr[0]);
        uint32_t chunkType = ntohl(hdr[1]);
        off64_t chunkDataOffset = offset + 8;

        if (chunkSize == 1) {
            if (source->readAt(offset + 8, &chunkSize, 8) < 8) {
                return false;
            }

            chunkSize = ntoh64(chunkSize);
            chunkDataOffset += 8;

            if (chunkSize < 16) {
                // The smallest valid chunk is 16 bytes long in this case.
                return false;
            }

        } else if (chunkSize < 8) {
            // The smallest valid chunk is 8 bytes long.
            return false;
        }

        // (data_offset - offset) is either 8 or 16
        off64_t chunkDataSize = chunkSize - (chunkDataOffset - offset);
        if (chunkDataSize < 0) {
            ALOGE("b/23540914");
            return false;
        }

        char chunkstring[5];
        MakeFourCCString(chunkType, chunkstring);
        ALOGV("saw chunk type %s, size %" PRIu64 " @ %lld",
                chunkstring, chunkSize, (long long)offset);
        switch (chunkType) {
            case FOURCC("ftyp"):
            {
                if (chunkDataSize < 8) {
                    return false;
                }

                uint32_t numCompatibleBrands = (chunkDataSize - 8) / 4;
                for (size_t i = 0; i < numCompatibleBrands + 2; ++i) {
                    if (i == 1) {
                        // Skip this index, it refers to the minorVersion,
                        // not a brand.
                        continue;
                    }

                    uint32_t brand;
                    if (source->readAt(
                                chunkDataOffset + 4 * i, &brand, 4) < 4) {
                        return false;
                    }

                    brand = ntohl(brand);

                    if (isCompatibleBrand(brand)) {
                        foundGoodFileType = true;
                        break;
                    }
                }

                if (!foundGoodFileType) {
                    return false;
                }

                break;
            }

            case FOURCC("moov"):
            {
                moovAtomEndOffset = offset + chunkSize;

                done = true;
                break;
            }

            default:
                break;
        }

        offset += chunkSize;
    }

    if (!foundGoodFileType) {
        return false;
    }

    *confidence = 0.4f;

    return true;
}

static CMediaExtractor* CreateExtractor(CDataSource *source, void *) {
    return wrap(new MPEG4Extractor(new DataSourceHelper(source)));
}

static CreatorFunc Sniff(
        CDataSource *source, float *confidence, void **,
        FreeMetaFunc *) {
    DataSourceHelper helper(source);
    if (BetterSniffMPEG4(&helper, confidence)) {
        return CreateExtractor;
    }

    if (LegacySniffMPEG4(&helper, confidence)) {
        ALOGW("Identified supported mpeg4 through LegacySniffMPEG4.");
        return CreateExtractor;
    }

    return NULL;
}

static const char *extensions[] = {
    "3g2",
    "3ga",
    "3gp",
    "3gpp",
    "3gpp2",
    "m4a",
    "m4r",
    "m4v",
    "mov",
    "mp4",
    "qt",
    NULL
};

extern "C" {
// This is the only symbol that needs to be exported
__attribute__ ((visibility ("default")))
ExtractorDef GETEXTRACTORDEF() {
    return {
        EXTRACTORDEF_VERSION,
        UUID("27575c67-4417-4c54-8d3d-8e626985a164"),
        2, // version
        "MP4 Extractor",
        { .v3 = {Sniff, extensions} },
    };
}

} // extern "C"

}  // namespace android<|MERGE_RESOLUTION|>--- conflicted
+++ resolved
@@ -4665,11 +4665,7 @@
       mNALLengthSize(0),
       mStarted(false),
       mBuffer(NULL),
-<<<<<<< HEAD
-=======
-      mWantsNALFragments(false),
       mSrcBufferSize(0),
->>>>>>> d13a4efc
       mSrcBuffer(NULL),
       mIsHeif(itemTable != NULL),
       mItemTable(itemTable),
@@ -5894,28 +5890,20 @@
         // Whole NAL units are returned but each fragment is prefixed by
         // the start code (0x00 00 00 01).
         ssize_t num_bytes_read = 0;
-<<<<<<< HEAD
-        num_bytes_read = mDataSource->readAt(offset, mSrcBuffer, size);
-=======
-        int32_t drm = 0;
-        bool usesDRM = (mFormat.findInt32(kKeyIsDRM, &drm) && drm != 0);
-        if (usesDRM && size <= mBuffer->size()) {
-            num_bytes_read =
-                mDataSource->readAt(offset, (uint8_t*)mBuffer->data(), size);
-        } else if (!usesDRM && size <= mSrcBufferSize) {
-            num_bytes_read = mDataSource->readAt(offset, mSrcBuffer, size);
+        bool mSrcBufferFitsDataToRead = size <= mSrcBufferSize;
+        if (mSrcBufferFitsDataToRead) {
+          num_bytes_read = mDataSource->readAt(offset, mSrcBuffer, size);
         } else {
-            // The sample is larger than the expected maximum size. Fall through and let the failure
-            // be handled by the following if.
-            android_errorWriteLog(0x534e4554, "188893559");
-        }
->>>>>>> d13a4efc
+          // We are trying to read a sample larger than the expected max sample size.
+          // Fall through and let the failure be handled by the following if.
+          android_errorWriteLog(0x534e4554, "188893559");
+        }
 
         if (num_bytes_read < (ssize_t)size) {
             mBuffer->release();
             mBuffer = NULL;
 
-            return AMEDIA_ERROR_IO;
+            return mSrcBufferFitsDataToRead ? AMEDIA_ERROR_IO : AMEDIA_ERROR_MALFORMED;
         }
 
         uint8_t *dstData = (uint8_t *)mBuffer->data();
